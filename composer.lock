--- conflicted
+++ resolved
@@ -4,13 +4,8 @@
         "Read more about it at https://getcomposer.org/doc/01-basic-usage.md#composer-lock-the-lock-file",
         "This file is @generated automatically"
     ],
-<<<<<<< HEAD
-    "hash": "f731607d045b408ffddd6ba0978dc889",
-    "content-hash": "05dc2f1500597841b48724736b86ec80",
-=======
-    "hash": "160f0f336ebb0ea36e102dc57b085e78",
-    "content-hash": "c74d8e1b48a39f7aa5d30b95e0436e5e",
->>>>>>> 5ad82ed5
+    "hash": "e33ad5041805e5be4f036edf0eebba1e",
+    "content-hash": "cc2fd9470492d179209f0ad8ab4fc9ae",
     "packages": [
         {
             "name": "bower-asset/jquery",
@@ -897,7 +892,6 @@
             "time": "2016-05-13 15:42:25"
         },
         {
-<<<<<<< HEAD
             "name": "htmlawed/htmlawed",
             "version": "1.1.22",
             "source": {
@@ -942,7 +936,8 @@
                 "tags"
             ],
             "time": "2016-08-27 18:53:27"
-=======
+        },
+        {
             "name": "imagine/imagine",
             "version": "v0.6.3",
             "source": {
@@ -998,7 +993,6 @@
                 "image processing"
             ],
             "time": "2015-09-19 16:54:05"
->>>>>>> 5ad82ed5
         },
         {
             "name": "ircmaxell/password-compat",
