<?php
/**
 * Plugin manifest.xml parser for Elgg 1.8 and above.
 *
 * @package    Elgg.Core
 * @subpackage Plugins
 * @since      1.8
 */
class ElggPluginManifestParser18 extends ElggPluginManifestParser {
	/**
	 * The valid top level attributes and defaults for a 1.8 manifest array.
	 *
	 * @var array
	 */
	protected $validAttributes = array(
<<<<<<< HEAD
		'name', 'author', 'version', 'blurb', 'description', 'id',
		'website', 'copyright', 'license', 'requires', 'suggests',
		'screenshot', 'contributor', 'category', 'conflicts', 'provides',
		'activate_on_install'
=======
		'name', 'author', 'version', 'blurb', 'description','website',
		'repository', 'bugtracker', 'donations', 'copyright', 'license',
		'requires', 'suggests', 'conflicts', 'provides',
		'screenshot', 'category', 'activate_on_install'
>>>>>>> ba8e725d
	);

	/**
	 * Required attributes for a valid 1.8 manifest
	 *
	 * @var array
	 */
	protected $requiredAttributes = array(
		'name', 'author', 'version', 'description', 'requires'
	);

	/**
	 * Parse a manifest object from 1.8 and later
	 *
	 * @return bool
	 *
	 * @throws PluginException
	 */
	public function parse() {
		$parsed = array();
		foreach ($this->manifestObject->children as $element) {
			switch ($element->name) {
				// single elements
				case 'blurb':
				case 'description':
				case 'name':
				case 'author':
				case 'version':
				case 'id':
				case 'website':
				case 'copyright':
				case 'license':
				case 'repository':
				case 'bugtracker':
				case 'donations':
				case 'activate_on_install':
					$parsed[$element->name] = $element->content;
					break;

				// arrays
				case 'category':
					$parsed[$element->name][] = $element->content;
					break;

				// 3d arrays
				case 'screenshot':
				case 'contributor':
				case 'provides':
				case 'conflicts':
				case 'requires':
				case 'suggests':
					if (!isset($element->children)) {
						return false;
					}

					$info = array();
					foreach ($element->children as $child_element) {
						$info[$child_element->name] = $child_element->content;
					}

					$parsed[$element->name][] = $info;
					break;
			}
		}

		// check we have all the required fields
		foreach ($this->requiredAttributes as $attr) {
			if (!array_key_exists($attr, $parsed)) {
				throw new PluginException(elgg_echo('PluginException:ParserErrorMissingRequiredAttribute',
							array($attr, $this->caller->getPluginID())));
			}
		}

		$this->manifest = $parsed;

		if (!$this->manifest) {
			return false;
		}

		return true;
	}
}<|MERGE_RESOLUTION|>--- conflicted
+++ resolved
@@ -13,17 +13,26 @@
 	 * @var array
 	 */
 	protected $validAttributes = array(
-<<<<<<< HEAD
-		'name', 'author', 'version', 'blurb', 'description', 'id',
-		'website', 'copyright', 'license', 'requires', 'suggests',
-		'screenshot', 'contributor', 'category', 'conflicts', 'provides',
-		'activate_on_install'
-=======
-		'name', 'author', 'version', 'blurb', 'description','website',
-		'repository', 'bugtracker', 'donations', 'copyright', 'license',
-		'requires', 'suggests', 'conflicts', 'provides',
-		'screenshot', 'category', 'activate_on_install'
->>>>>>> ba8e725d
+		'name',
+		'author',
+		'version',
+		'blurb',
+		'description',
+		'id',
+		'website',
+		'copyright',
+		'license',
+		'requires',
+		'suggests',
+		'screenshot',
+		'contributor',
+		'category',
+		'conflicts',
+		'provides',
+		'activate_on_install',
+		'repository',
+		'bugtracker',
+		'donations',
 	);
 
 	/**
