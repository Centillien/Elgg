<?php
/**
 * The parent class for all Elgg Entities.
 *
 * An ElggEntity is one of the basic data models in Elgg.  It is the primary
 * means of storing and retrieving data from the database.  An ElggEntity
 * represents one row of the entities table.
 *
 * The ElggEntity class handles CRUD operations for the entities table.
 * ElggEntity should always be extended by another class to handle CRUD
 * operations on the type-specific table.
 *
 * ElggEntity uses magic methods for get and set, so any property that isn't
 * declared will be assumed to be metadata and written to the database
 * as metadata on the object.  All children classes must declare which
 * properties are columns of the type table or they will be assumed
 * to be metadata.  See ElggObject::initializeAttributes() for examples.
 *
 * Core supports 4 types of entities: ElggObject, ElggUser, ElggGroup, and
 * ElggSite.
 *
 * @tip Plugin authors will want to extend the ElggObject class, not this class.
 *
 * @package    Elgg.Core
 * @subpackage DataModel.Entities
 *
 * @property string $type           object, user, group, or site (read-only after save)
 * @property string $subtype        Further clarifies the nature of the entity (read-only after save)
 * @property int    $guid           The unique identifier for this entity (read only)
 * @property int    $owner_guid     The GUID of the owner of this entity (usually the creator)
 * @property int    $container_guid The GUID of the entity containing this entity
 * @property int    $site_guid      The GUID of the website this entity is associated with
 * @property int    $access_id      Specifies the visibility level of this entity
 * @property int    $time_created   A UNIX timestamp of when the entity was created
 * @property int    $time_updated   A UNIX timestamp of when the entity was last updated (automatically updated on save)
 * @property string $enabled        Is this entity enabled ('yes' or 'no')
 *
 * Metadata (the above are attributes)
 * @property string $location       A location of the entity
 */
abstract class ElggEntity extends ElggData implements
	Notable,   // Calendar interface (deprecated 1.9)
	Locatable, // Geocoding interface
	Importable // Allow import of data (deprecated 1.9)
{

	/**
	 * If set, overrides the value of getURL()
	 */
	protected $url_override;

	/**
	 * Icon override, overrides the value of getIcon().
	 */
	protected $icon_override;

	/**
	 * Holds metadata until entity is saved.  Once the entity is saved,
	 * metadata are written immediately to the database.
	 */
	protected $temp_metadata = array();

	/**
	 * Holds annotations until entity is saved.  Once the entity is saved,
	 * annotations are written immediately to the database.
	 */
	protected $temp_annotations = array();

	/**
	 * Holds private settings until entity is saved. Once the entity is saved,
	 * private settings are written immediately to the database.
	 */
	protected $temp_private_settings = array();

	/**
	 * Volatile data structure for this object, allows for storage of data
	 * in-memory that isn't sync'd back to the metadata table.
	 */
	protected $volatile = array();
	
	/**
	 * Tells how many tables are going to need to be searched in order to fully populate this object
	 * 
	 * @var int
	 */
	protected $tables_split;
	
	/**
	 * Tells how many tables describing object have been loaded thus far
	 * 
	 * @var int
	 */
	protected $tables_loaded;
	
	/**
	 * Initialize the attributes array.
	 *
	 * This is vital to distinguish between metadata and base parameters.
	 *
	 * @return void
	 */
	protected function initializeAttributes() {
		parent::initializeAttributes();

		$this->attributes['guid'] = null;
		$this->attributes['type'] = null;
		$this->attributes['subtype'] = null;

		$this->attributes['owner_guid'] = elgg_get_logged_in_user_guid();
		$this->attributes['container_guid'] = elgg_get_logged_in_user_guid();

		$this->attributes['site_guid'] = null;
		$this->attributes['access_id'] = ACCESS_PRIVATE;
		$this->attributes['time_updated'] = null;
		$this->attributes['last_action'] = null;
		$this->attributes['enabled'] = "yes";

		// There now follows a bit of a hack
		/* Problem: To speed things up, some objects are split over several tables,
		 * this means that it requires n number of database reads to fully populate
		 * an entity. This causes problems for caching and create events
		 * since it is not possible to tell whether a subclassed entity is complete.
		 *
		 * Solution: We have two counters, one 'tables_split' which tells whatever is
		 * interested how many tables are going to need to be searched in order to fully
		 * populate this object, and 'tables_loaded' which is how many have been
		 * loaded thus far.
		 *
		 * If the two are the same then this object is complete.
		 *
		 * Use: isFullyLoaded() to check
		 */
		$this->tables_split = 1;
		$this->tables_loaded = 0;
	}

	/**
	 * Clone an entity
	 *
	 * Resets the guid so that the entity can be saved as a distinct entity from
	 * the original. Creation time will be set when this new entity is saved.
	 * The owner and container guids come from the original entity. The clone
	 * method copies metadata but does not copy annotations or private settings.
	 *
	 * @note metadata will have its owner and access id set when the entity is saved
	 * and it will be the same as that of the entity.
	 *
	 * @return void
	 */
	public function __clone() {
		$orig_entity = get_entity($this->guid);
		if (!$orig_entity) {
			elgg_log("Failed to clone entity with GUID $this->guid", "ERROR");
			return;
		}

		$metadata_array = elgg_get_metadata(array(
			'guid' => $this->guid,
			'limit' => 0
		));

		$this->attributes['guid'] = "";

		$this->attributes['subtype'] = $orig_entity->getSubtype();

		// copy metadata over to new entity - slightly convoluted due to
		// handling of metadata arrays
		if (is_array($metadata_array)) {
			// create list of metadata names
			$metadata_names = array();
			foreach ($metadata_array as $metadata) {
				$metadata_names[] = $metadata['name'];
			}
			// arrays are stored with multiple enties per name
			$metadata_names = array_unique($metadata_names);

			// move the metadata over
			foreach ($metadata_names as $name) {
				$this->__set($name, $orig_entity->$name);
			}
		}
	}

	/**
	 * Set an attribute or metadata value for this entity
	 * 
	 * Anything that is not an attribute is saved as metadata.
	 * 
	 * @warning Metadata set this way will inherit the entity's owner and 
	 * access ID. If you want more control over metadata, use ElggEntity::setMetadata()
	 * 
	 * @param string $name  Name of the attribute or metadata
	 * @param mixed  $value The value to be set
	 * @return void
	 * @see ElggEntity::setMetadata()
	 */
	public function __set($name, $value) {
		if (array_key_exists($name, $this->attributes)) {
			// Certain properties should not be manually changed!
			switch ($name) {
				case 'guid':
				case 'time_updated':
				case 'last_action':
					return;
					break;
				case 'access_id':
				case 'owner_guid':
				case 'container_guid':
					if ($value !== null) {
						$this->attributes[$name] = (int)$value;
					} else {
						$this->attributes[$name] = null;
					}
					break;
				default:
					$this->attributes[$name] = $value;
					break;
			}
		} else {
			$this->setMetadata($name, $value);
		}
	}

	/**
	 * Sets the value of an attribute or metadata
	 *
	 * @param string $name  Name
	 * @param mixed  $value Value
	 *
	 * @return bool
	 * @deprecated 1.9
	 */
	public function set($name, $value) {
		elgg_deprecated_notice("Use -> instead of set()", 1.9);
		$this->__set($name, $value);

		return true;
	}

	/**
	 * Get an attribute or metadata value
	 * 
	 * If the name matches an attribute, the attribute is returned. If metadata
	 * does not exist with that name, a null is returned.
	 *
	 * This only returns an array if there are multiple values for a particular
	 * $name key.
	 * 
	 * @param string $name Name of the attribute or metadata
	 * @return mixed
	 */
	public function __get($name) {
		if (array_key_exists($name, $this->attributes)) {
			return $this->attributes[$name];
		}

		return $this->getMetadata($name);
	}

	/**
	 * Return the value of an attribute or metadata
	 *
	 * @param string $name Name
	 * @return mixed Returns the value of a given value, or null.
	 * @deprecated 1.9
	 */
	public function get($name) {
		elgg_deprecated_notice("Use -> instead of get()", 1.9);
		return $this->__get($name);
	}

	/**
	 * Get the entity's display name
	 * 
	 * @return string The title or name of this entity.
	 */
	abstract public function getDisplayName();

	/**
	 * Sets the title or name of this entity.
	 * 
	 * @param string $displayName The title or name of this entity.
	 * @return void
	 */
	abstract public function setDisplayName($displayName);

	/**
	 * Return the value of a piece of metadata.
	 *
	 * @param string $name Name
	 *
	 * @return mixed The value, or null if not found.
	 */
	public function getMetadata($name) {
		$guid = $this->getGUID();

		if (!$guid) {
			if (isset($this->temp_metadata[$name])) {
				// md is returned as an array only if more than 1 entry
				if (count($this->temp_metadata[$name]) == 1) {
					return $this->temp_metadata[$name][0];
				} else {
					return $this->temp_metadata[$name];
				}
			} else {
				return null;
			}
		}

		// upon first cache miss, just load/cache all the metadata and retry.
		// if this works, the rest of this function may not be needed!
		$cache = _elgg_get_metadata_cache();
		if ($cache->isKnown($guid, $name)) {
			return $cache->load($guid, $name);
		} else {
			$cache->populateFromEntities(array($guid));
			// in case ignore_access was on, we have to check again...
			if ($cache->isKnown($guid, $name)) {
				return $cache->load($guid, $name);
			}
		}

		$md = elgg_get_metadata(array(
			'guid' => $guid,
			'metadata_name' => $name,
			'limit' => 0,
		));

		$value = null;

		if ($md && !is_array($md)) {
			$value = $md->value;
		} elseif (count($md) == 1) {
			$value = $md[0]->value;
		} else if ($md && is_array($md)) {
			$value = metadata_array_to_values($md);
		}

		$cache->save($guid, $name, $value);

		return $value;
	}

	/**
	 * Unset a property from metadata or attribute.
	 *
	 * @warning If you use this to unset an attribute, you must save the object!
	 *
	 * @param string $name The name of the attribute or metadata.
	 *
	 * @return void
	 * @todo some attributes should be set to null or other default values
	 */
	public function __unset($name) {
		if (array_key_exists($name, $this->attributes)) {
			$this->attributes[$name] = "";
		} else {
			$this->deleteMetadata($name);
		}
	}

	/**
	 * Set metadata on this entity.
	 *
	 * Plugin developers usually want to use the magic set method ($entity->name = 'value').
	 * Use this method if you want to explicitly set the owner or access of the metadata.
	 * You cannot set the owner/access before the entity has been saved.
	 *
	 * @param string $name       Name of the metadata
	 * @param mixed  $value      Value of the metadata (doesn't support assoc arrays)
	 * @param string $value_type 'text', 'integer', or '' for automatic detection
	 * @param bool   $multiple   Allow multiple values for a single name.
	 *                           Does not support associative arrays.
	 * @param int    $owner_guid GUID of entity that owns the metadata.
	 *                           Default is owner of entity.
	 * @param int    $access_id  Who can read the metadata relative to the owner.
	 *                           Default is the access level of the entity.
	 *
	 * @return bool
	 * @throws InvalidArgumentException
	 */
	public function setMetadata($name, $value, $value_type = '', $multiple = false, $owner_guid = 0, $access_id = null) {

		// normalize value to an array that we will loop over
		// remove indexes if value already an array.
		if (is_array($value)) {
			$value = array_values($value);
		} else {
			$value = array($value);
		}

		// saved entity. persist md to db.
		if ($this->guid) {
			// if overwriting, delete first.
			if (!$multiple) {
				$options = array(
					'guid' => $this->getGUID(),
					'metadata_name' => $name,
					'limit' => 0
				);
				// @todo in 1.9 make this return false if can't add metadata
				// https://github.com/elgg/elgg/issues/4520
				//
				// need to remove access restrictions right now to delete
				// because this is the expected behavior
				$ia = elgg_set_ignore_access(true);
				if (false === elgg_delete_metadata($options)) {
					return false;
				}
				elgg_set_ignore_access($ia);
			}

			$owner_guid = (int)$owner_guid;
			$access_id = ($access_id === null) ? $this->getAccessId() : (int)$access_id;
			$owner_guid = $owner_guid ? $owner_guid : $this->getOwnerGUID();

			// add new md
			$result = true;
			foreach ($value as $value_tmp) {
				// at this point $value is appended because it was cleared above if needed.
				$md_id = create_metadata($this->getGUID(), $name, $value_tmp, $value_type,
						$owner_guid, $access_id, true);
				if (!$md_id) {
					return false;
				}
			}

			return $result;
		} else {
			// unsaved entity. store in temp array
<<<<<<< HEAD

			if ($owner_guid != 0 || $access_id !== null) {
				$msg = "owner guid and access id cannot be used in ElggEntity::setMetadata() until entity is saved.";
				throw new InvalidArgumentException($msg);
			}

=======
			// returning single entries instead of an array of 1 element is decided in
			// getMetaData(), just like pulling from the db.
			//
>>>>>>> ec735cc9
			// if overwrite, delete first
			if (!$multiple || !isset($this->temp_metadata[$name])) {
				$this->temp_metadata[$name] = array();
			}

			// add new md
			$this->temp_metadata[$name] = array_merge($this->temp_metadata[$name], $value);
			return true;
		}
	}

	/**
	 * Deletes all metadata on this object (metadata.entity_guid = $this->guid).
	 * If you pass a name, only metadata matching that name will be deleted.
	 *
	 * @warning Calling this with no $name will clear all metadata on the entity.
	 *
	 * @param null|string $name The name of the metadata to remove.
	 * @return bool
	 * @since 1.8
	 */
	public function deleteMetadata($name = null) {

		if (!$this->guid) {
			return false;
		}

		$options = array(
			'guid' => $this->guid,
			'limit' => 0
		);
		if ($name) {
			$options['metadata_name'] = $name;
		}

		return elgg_delete_metadata($options);
	}

	/**
	 * Deletes all metadata owned by this object (metadata.owner_guid = $this->guid).
	 * If you pass a name, only metadata matching that name will be deleted.
	 *
	 * @param null|string $name The name of metadata to delete.
	 * @return bool
	 * @since 1.8
	 */
	public function deleteOwnedMetadata($name = null) {
		// access is turned off for this because they might
		// no longer have access to an entity they created metadata on.
		$ia = elgg_set_ignore_access(true);
		$options = array(
			'metadata_owner_guid' => $this->guid,
			'limit' => 0
		);
		if ($name) {
			$options['metadata_name'] = $name;
		}

		$r = elgg_delete_metadata($options);
		elgg_set_ignore_access($ia);
		return $r;
	}

	/**
	 * Remove metadata
	 *
	 * @warning Calling this with no or empty arguments will clear all metadata on the entity.
	 *
	 * @param string $name The name of the metadata to clear
	 * @return mixed bool
	 * @deprecated 1.8 Use deleteMetadata()
	 */
	public function clearMetadata($name = '') {
		elgg_deprecated_notice('ElggEntity->clearMetadata() is deprecated by ->deleteMetadata()', 1.8);
		return $this->deleteMetadata($name);
	}

	/**
	 * Disables metadata for this entity, optionally based on name.
	 *
	 * @param string $name An options name of metadata to disable.
	 * @return bool
	 * @since 1.8
	 */
	public function disableMetadata($name = '') {
		$options = array(
			'guid' => $this->guid,
			'limit' => 0
		);
		if ($name) {
			$options['metadata_name'] = $name;
		}

		return elgg_disable_metadata($options);
	}

	/**
	 * Enables metadata for this entity, optionally based on name.
	 *
	 * @warning Before calling this, you must use {@link access_show_hidden_entities()}
	 *
	 * @param string $name An options name of metadata to enable.
	 * @return bool
	 * @since 1.8
	 */
	public function enableMetadata($name = '') {
		$options = array(
			'guid' => $this->guid,
			'limit' => 0
		);
		if ($name) {
			$options['metadata_name'] = $name;
		}

		return elgg_enable_metadata($options);
	}

	/**
	 * Get a piece of volatile (non-persisted) data on this entity.
	 *
	 * @param string $name The name of the volatile data
	 *
	 * @return mixed The value or null if not found.
	 */
	public function getVolatileData($name) {
		if (!is_array($this->volatile)) {
			$this->volatile = array();
		}

		if (array_key_exists($name, $this->volatile)) {
			return $this->volatile[$name];
		} else {
			return null;
		}
	}

	/**
	 * Set a piece of volatile (non-persisted) data on this entity
	 *
	 * @param string $name  Name
	 * @param mixed  $value Value
	 *
	 * @return void
	 */
	public function setVolatileData($name, $value) {
		if (!is_array($this->volatile)) {
			$this->volatile = array();
		}

		$this->volatile[$name] = $value;
	}

	/**
	 * Remove all relationships to and from this entity.
	 * If you pass a relationship name, only relationships matching that name
	 * will be deleted.
	 *
	 * @warning Calling this with no $relationship will clear all relationships
	 * for this entity.
	 *
	 * @param null|string $relationship The name of the relationship to remove.
	 * @return bool
	 * @see ElggEntity::addRelationship()
	 * @see ElggEntity::removeRelationship()
	 */
	public function deleteRelationships($relationship = null) {
		$relationship = (string)$relationship;
		$result = remove_entity_relationships($this->getGUID(), $relationship);
		return $result && remove_entity_relationships($this->getGUID(), $relationship, true);
	}

	/**
	 * Remove all relationships to and from this entity.
	 *
	 * @return bool
	 * @see ElggEntity::addRelationship()
	 * @see ElggEntity::removeRelationship()
	 * @deprecated 1.8 Use ElggEntity::deleteRelationships()
	 */
	public function clearRelationships() {
		elgg_deprecated_notice('ElggEntity->clearRelationships() is deprecated by ->deleteRelationships()', 1.8);
		return $this->deleteRelationships();
	}

	/**
	 * Add a relationship between this an another entity.
	 *
	 * @tip Read the relationship like "$guid is a $relationship of this entity."
	 *
	 * @param int    $guid_two     GUID of the target entity of the relationship.
	 * @param string $relationship The type of relationship.
	 *
	 * @return bool
	 * @see ElggEntity::removeRelationship()
	 * @see ElggEntity::deleteRelationships()
	 */
	public function addRelationship($guid_two, $relationship) {
		return add_entity_relationship($this->getGUID(), $relationship, $guid_two);
	}

	/**
	 * Remove a relationship
	 *
	 * @param int    $guid_two     GUID of the target entity of the relationship.
	 * @param string $relationship The type of relationship.
	 *
	 * @return bool
	 * @see ElggEntity::addRelationship()
	 * @see ElggEntity::deleteRelationships()
	 */
	public function removeRelationship($guid_two, $relationship) {
		return remove_entity_relationship($this->getGUID(), $relationship, $guid_two);
	}

	/**
	 * Adds a private setting to this entity.
	 *
	 * Private settings are similar to metadata but will not
	 * be searched and there are fewer helper functions for them.
	 *
	 * @param string $name  Name of private setting
	 * @param mixed  $value Value of private setting
	 *
	 * @return bool
	 */
	public function setPrivateSetting($name, $value) {
		if ((int) $this->guid > 0) {
			return set_private_setting($this->getGUID(), $name, $value);
		} else {
			$this->temp_private_settings[$name] = $value;
			return true;
		}
	}

	/**
	 * Returns a private setting value
	 *
	 * @param string $name Name of the private setting
	 *
	 * @return mixed Null if the setting does not exist
	 */
	public function getPrivateSetting($name) {
		if ((int) ($this->guid) > 0) {
			return get_private_setting($this->getGUID(), $name);
		} else {
			if (isset($this->temp_private_settings[$name])) {
				return $this->temp_private_settings[$name];
			}
		}
		return null;
	}

	/**
	 * Removes private setting
	 *
	 * @param string $name Name of the private setting
	 *
	 * @return bool
	 */
	public function removePrivateSetting($name) {
		return remove_private_setting($this->getGUID(), $name);
	}

	/**
	 * Deletes all annotations on this object (annotations.entity_guid = $this->guid).
	 * If you pass a name, only annotations matching that name will be deleted.
	 *
	 * @warning Calling this with no or empty arguments will clear all annotations on the entity.
	 *
	 * @param null|string $name The annotations name to remove.
	 * @return bool
	 * @since 1.8
	 */
	public function deleteAnnotations($name = null) {
		$options = array(
			'guid' => $this->guid,
			'limit' => 0
		);
		if ($name) {
			$options['annotation_name'] = $name;
		}

		return elgg_delete_annotations($options);
	}

	/**
	 * Deletes all annotations owned by this object (annotations.owner_guid = $this->guid).
	 * If you pass a name, only annotations matching that name will be deleted.
	 *
	 * @param null|string $name The name of annotations to delete.
	 * @return bool
	 * @since 1.8
	 */
	public function deleteOwnedAnnotations($name = null) {
		// access is turned off for this because they might
		// no longer have access to an entity they created annotations on.
		$ia = elgg_set_ignore_access(true);
		$options = array(
			'annotation_owner_guid' => $this->guid,
			'limit' => 0
		);
		if ($name) {
			$options['annotation_name'] = $name;
		}

		$r = elgg_delete_annotations($options);
		elgg_set_ignore_access($ia);
		return $r;
	}

	/**
	 * Disables annotations for this entity, optionally based on name.
	 *
	 * @param string $name An options name of annotations to disable.
	 * @return bool
	 * @since 1.8
	 */
	public function disableAnnotations($name = '') {
		$options = array(
			'guid' => $this->guid,
			'limit' => 0
		);
		if ($name) {
			$options['annotation_name'] = $name;
		}

		return elgg_disable_annotations($options);
	}

	/**
	 * Enables annotations for this entity, optionally based on name.
	 *
	 * @warning Before calling this, you must use {@link access_show_hidden_entities()}
	 *
	 * @param string $name An options name of annotations to enable.
	 * @return bool
	 * @since 1.8
	 */
	public function enableAnnotations($name = '') {
		$options = array(
			'guid' => $this->guid,
			'limit' => 0
		);
		if ($name) {
			$options['annotation_name'] = $name;
		}

		return elgg_enable_annotations($options);
	}

	/**
	 * Helper function to return annotation calculation results
	 *
	 * @param string $name        The annotation name.
	 * @param string $calculation A valid MySQL function to run its values through
	 * @return mixed
	 */
	private function getAnnotationCalculation($name, $calculation) {
		$options = array(
			'guid' => $this->getGUID(),
			'annotation_name' => $name,
			'annotation_calculation' => $calculation
		);

		return elgg_get_annotations($options);
	}

	/**
	 * Adds an annotation to an entity.
	 *
	 * @warning By default, annotations are private.
	 *
	 * @warning Annotating an unsaved entity more than once with the same name
	 *          will only save the last annotation.
	 *
	 * @param string $name       Annotation name
	 * @param mixed  $value      Annotation value
	 * @param int    $access_id  Access ID
	 * @param int    $owner_guid GUID of the annotation owner
	 * @param string $vartype    The type of annotation value
	 *
	 * @return bool|int Returns int if an annotation is saved
	 */
	public function annotate($name, $value, $access_id = ACCESS_PRIVATE, $owner_guid = 0, $vartype = "") {
		if ((int) $this->guid > 0) {
			return create_annotation($this->getGUID(), $name, $value, $vartype, $owner_guid, $access_id);
		} else {
			$this->temp_annotations[$name] = $value;
		}
		return true;
	}

	/**
	 * Gets an array of annotations.
	 *
	 * To retrieve annotations on an unsaved entity, pass array('name' => [annotation name])
	 * as the options array.
	 *
	 * @param array  $options Array of options for elgg_get_annotations() except guid. This
	 *               may be passed a string annotation name, but this usage is deprecated.
	 * @param int    $limit   Limit (deprecated)
	 * @param int    $offset  Offset (deprecated)
	 * @param string $order   Order by time: asc or desc (deprecated)
	 *
	 * @return array
	 * @see elgg_get_annotations()
	 */
	public function getAnnotations($options = array(), $limit = 50, $offset = 0, $order = "asc") {
		if (!is_array($options)) {
			elgg_deprecated_notice("ElggEntity::getAnnotations() takes an array of options.", 1.9);
		}

		if ((int) ($this->guid) > 0) {
			if (!is_array($options)) {
				$options = array(
					'guid' => $this->guid,
					'annotation_name' => $options,
					'limit' => $limit,
					'offset' => $offset,
				);

				if ($order != 'asc') {
					$options['reverse_order_by'] = true;
				}
			} else {
				$options['guid'] = $this->guid;
			}

			return elgg_get_annotations($options);
		} else {
			if (!is_array($options)) {
				$name = $options;
			} else {
				$name = elgg_extract('annotation_name', $options, '');
			}

			if (isset($this->temp_annotations[$name])) {
				return array($this->temp_annotations[$name]);
			}
		}

		return array();
	}

	/**
	 * Remove an annotation or all annotations for this entity.
	 *
	 * @warning Calling this method with no or an empty argument will remove
	 * all annotations on the entity.
	 *
	 * @param string $name Annotation name
	 * @return bool
	 * @deprecated 1.8 Use ->deleteAnnotations()
	 */
	public function clearAnnotations($name = "") {
		elgg_deprecated_notice('ElggEntity->clearAnnotations() is deprecated by ->deleteAnnotations()', 1.8);
		return $this->deleteAnnotations($name);
	}

	/**
	 * Count annotations.
	 *
	 * @param string $name The type of annotation.
	 *
	 * @return int
	 */
	public function countAnnotations($name = "") {
		return $this->getAnnotationCalculation($name, 'count');
	}

	/**
	 * Get the average of an integer type annotation.
	 *
	 * @param string $name Annotation name
	 *
	 * @return int
	 */
	public function getAnnotationsAvg($name) {
		return $this->getAnnotationCalculation($name, 'avg');
	}

	/**
	 * Get the sum of integer type annotations of a given name.
	 *
	 * @param string $name Annotation name
	 *
	 * @return int
	 */
	public function getAnnotationsSum($name) {
		return $this->getAnnotationCalculation($name, 'sum');
	}

	/**
	 * Get the minimum of integer type annotations of given name.
	 *
	 * @param string $name Annotation name
	 *
	 * @return int
	 */
	public function getAnnotationsMin($name) {
		return $this->getAnnotationCalculation($name, 'min');
	}

	/**
	 * Get the maximum of integer type annotations of a given name.
	 *
	 * @param string $name Annotation name
	 *
	 * @return int
	 */
	public function getAnnotationsMax($name) {
		return $this->getAnnotationCalculation($name, 'max');
	}

	/**
	 * Count the number of comments attached to this entity.
	 *
	 * @return int Number of comments
	 * @since 1.8.0
	 */
	public function countComments() {
		$params = array('entity' => $this);
		$num = elgg_trigger_plugin_hook('comments:count', $this->getType(), $params);

		if (is_int($num)) {
			return $num;
		} else {
			return elgg_get_entities(array(
				'type' => 'object',
				'subtype' => 'comment',
				'container_guid' => $this->getGUID(),
				'count' => true,
			));
		}
	}

	/**
	 * Gets an array of entities with a relationship to this entity.
	 *
	 * @param array $options Options array. See elgg_get_entities_from_relationship()
	 *                       for a list of options. 'relationship_guid' is set to
	 *                       this entity.
	 * @param bool  $inverse Is this an inverse relationship? (deprecated)
	 * @param int   $limit   Number of elements to return (deprecated)
	 * @param int   $offset  Indexing offset (deprecated)
	 *
	 * @return array|false An array of entities or false on failure
	 * @see elgg_get_entities_from_relationship()
	 */
	public function getEntitiesFromRelationship($options = array(), $inverse = false, $limit = 50, $offset = 0) {
		if (is_array($options)) {
			$options['relationship_guid'] = $this->getGUID();
			return elgg_get_entities_from_relationship($options);
		} else {
			elgg_deprecated_notice("ElggEntity::getEntitiesFromRelationship takes an options array", 1.9);
			return elgg_get_entities_from_relationship(array(
				'relationship' => $options,
				'relationship_guid' => $this->getGUID(),
				'inverse_relationship' => $inverse,
				'limit' => $limit,
				'offset' => $offset
			));
		}
	}

	/**
	 * Gets the number of entities from a specific relationship type
	 *
	 * @param string $relationship         Relationship type (eg "friends")
	 * @param bool   $inverse_relationship Invert relationship
	 *
	 * @return int|false The number of entities or false on failure
	 */
	public function countEntitiesFromRelationship($relationship, $inverse_relationship = false) {
		return elgg_get_entities_from_relationship(array(
			'relationship' => $relationship,
			'relationship_guid' => $this->getGUID(),
			'inverse_relationship' => $inverse_relationship,
			'count' => true
		));
	}

	/**
	 * Can a user edit this entity?
	 *
	 * @tip Can be overridden by registering for the permissions_check plugin hook.
	 *
	 * @param int $user_guid The user GUID, optionally (default: logged in user)
	 *
	 * @return bool Whether this entity is editable by the given user.
	 * @see elgg_set_ignore_access()
	 */
	public function canEdit($user_guid = 0) {
		$user_guid = (int)$user_guid;
		$user = get_entity($user_guid);
		if (!$user) {
			$user = elgg_get_logged_in_user_entity();
		}

		$return = false;

		// Test user if possible - should default to false unless a plugin hook says otherwise
		if ($user) {
			if ($this->getOwnerGUID() == $user->getGUID()) {
				$return = true;
			}
			
			if ($this->getContainerGUID() == $user->getGUID()) {
				$return = true;
			}
			
			if ($this->getGUID() == $user->getGUID()) {
				$return = true;
			}

			$container = $this->getContainerEntity();
			if ($container && $container->canEdit($user->getGUID())) {
				$return = true;
			}
		}

		$params = array('entity' => $this, 'user' => $user);
		return elgg_trigger_plugin_hook('permissions_check', $this->type, $params, $return);
	}

	/**
	 * Can a user edit metadata on this entity?
	 *
	 * If no specific metadata is passed, it returns whether the user can
	 * edit any metadata on the entity.
	 *
	 * @tip Can be overridden by by registering for the permissions_check:metadata
	 * plugin hook.
	 *
	 * @param ElggMetadata $metadata  The piece of metadata to specifically check or null for any metadata
	 * @param int          $user_guid The user GUID, optionally (default: logged in user)
	 *
	 * @return bool
	 * @see elgg_set_ignore_access()
	 */
	public function canEditMetadata($metadata = null, $user_guid = 0) {
		if (!$this->guid) {
			// @todo cannot edit metadata on unsaved entity?
			return false;
		}

		if ($user_guid) {
			$user = get_user($user_guid);
			if (!$user) {
				return false;
			}
		} else {
			$user = elgg_get_logged_in_user_entity();
			$user_guid = $user->guid;
		}

		$return = null;

		// if metadata is not owned or owned by the user, then can edit
		if ($metadata && ($metadata->owner_guid == 0 || $metadata->owner_guid == $user_guid)) {
			$return = true;
		}

		if (is_null($return)) {
			$return = $this->canEdit($user_guid);
		}

		// metadata and user may be null
		$params = array('entity' => $this, 'user' => $user, 'metadata' => $metadata);
		return elgg_trigger_plugin_hook('permissions_check:metadata', $this->type, $params, $return);
	}

	/**
	 * Can a user add an entity to this container
	 *
	 * @param int    $user_guid The GUID of the user creating the entity (0 for logged in user).
	 * @param string $type      The type of entity we're looking to write
	 * @param string $subtype   The subtype of the entity we're looking to write
	 *
	 * @return bool
	 * @see elgg_set_ignore_access()
	 */
	public function canWriteToContainer($user_guid = 0, $type = 'all', $subtype = 'all') {
		return can_write_to_container($user_guid, $this->guid, $type, $subtype);
	}

	/**
	 * Can a user comment on an entity?
	 *
	 * @tip Can be overridden by registering for the permissions_check:comment,
	 * <entity type> plugin hook.
	 *
	 * @param int $user_guid User guid (default is logged in user)
	 *
	 * @return bool
	 */
	public function canComment($user_guid = 0) {
		if ($user_guid == 0) {
			$user_guid = elgg_get_logged_in_user_guid();
		}
		$user = get_entity($user_guid);

		// By default, we don't take a position of whether commenting is allowed
		// because it is handled by the subclasses of ElggEntity
		$params = array('entity' => $this, 'user' => $user);
		return elgg_trigger_plugin_hook('permissions_check:comment', $this->type, $params, null);
	}

	/**
	 * Can a user annotate an entity?
	 *
	 * @tip Can be overridden by registering for the permissions_check:annotate,
	 * <entity type> plugin hook.
	 *
	 * @tip If you want logged out users to annotate an object, do not call
	 * canAnnotate(). It's easier than using the plugin hook.
	 *
	 * @param int    $user_guid       User guid (default is logged in user)
	 * @param string $annotation_name The name of the annotation (default is unspecified)
	 *
	 * @return bool
	 */
	public function canAnnotate($user_guid = 0, $annotation_name = '') {
		if ($user_guid == 0) {
			$user_guid = elgg_get_logged_in_user_guid();
		}
		$user = get_entity($user_guid);

		$return = true;
		if (!$user) {
			$return = false;
		}

		$params = array(
			'entity' => $this,
			'user' => $user,
			'annotation_name' => $annotation_name,
		);
		return elgg_trigger_plugin_hook('permissions_check:annotate', $this->type, $params, $return);
	}

	/**
	 * Returns the access_id.
	 *
	 * @return int The access ID
	 */
	public function getAccessID() {
		return $this->access_id;
	}

	/**
	 * Returns the guid.
	 *
	 * @return int|null GUID
	 */
	public function getGUID() {
		return $this->guid;
	}

	/**
	 * Returns the entity type
	 *
	 * @return string The entity type
	 */
	public function getType() {
		return $this->type;
	}

	/**
	 * Get the entity subtype
	 *
	 * @return string The entity subtype
	 */
	public function getSubtype() {
		return $this->subtype;
	}

	/**
	 * Get the guid of the entity's owner.
	 *
	 * @return int The owner GUID
	 */
	public function getOwnerGUID() {
		return (int)$this->owner_guid;
	}

	/**
	 * Return the guid of the entity's owner.
	 *
	 * @return int The owner GUID
	 * @deprecated 1.8 Use getOwnerGUID()
	 */
	public function getOwner() {
		elgg_deprecated_notice("ElggEntity::getOwner deprecated for ElggEntity::getOwnerGUID", 1.8);
		return $this->getOwnerGUID();
	}

	/**
	 * Gets the ElggEntity that owns this entity.
	 *
	 * @return ElggEntity The owning entity
	 */
	public function getOwnerEntity() {
		return get_entity($this->owner_guid);
	}

	/**
	 * Set the container for this object.
	 *
	 * @param int $container_guid The ID of the container.
	 *
	 * @return bool
	 */
	public function setContainerGUID($container_guid) {
		return $this->container_guid = (int)$container_guid;
	}

	/**
	 * Set the container for this object.
	 *
	 * @param int $container_guid The ID of the container.
	 *
	 * @return bool
	 * @deprecated 1.8 use setContainerGUID()
	 */
	public function setContainer($container_guid) {
		elgg_deprecated_notice("ElggObject::setContainer deprecated for ElggEntity::setContainerGUID", 1.8);
		return $this->setContainerGUID('container_guid', $container_guid);
	}

	/**
	 * Gets the container GUID for this entity.
	 *
	 * @return int
	 */
	public function getContainerGUID() {
		return (int)$this->container_guid;
	}

	/**
	 * Gets the container GUID for this entity.
	 *
	 * @return int
	 * @deprecated 1.8 Use getContainerGUID()
	 */
	public function getContainer() {
		elgg_deprecated_notice("ElggObject::getContainer deprecated for ElggEntity::getContainerGUID", 1.8);
		return $this->getContainerGUID();
	}

	/**
	 * Get the container entity for this object.
	 *
	 * @return ElggEntity
	 * @since 1.8.0
	 */
	public function getContainerEntity() {
		return get_entity($this->getContainerGUID());
	}

	/**
	 * Returns the UNIX epoch time that this entity was last updated
	 *
	 * @return int UNIX epoch time
	 */
	public function getTimeUpdated() {
		return $this->time_updated;
	}

	/**
	 * Gets the URL for this entity.
	 *
	 * Plugins can register for the 'entity:url', <type> plugin hook to
	 * customize the url for an entity.
	 *
	 * @return string The URL of the entity
	 */
	public function getURL() {
		
		$url = "";

		// @todo remove when elgg_register_entity_url_handler() has been removed
		if ($this->guid) {
			global $CONFIG;
			if (isset($CONFIG->entity_url_handler[$this->getType()][$this->getSubtype()])) {
				$function = $CONFIG->entity_url_handler[$this->getType()][$this->getSubtype()];
				if (is_callable($function)) {
					$url = call_user_func($function, $this);
				}
			} elseif (isset($CONFIG->entity_url_handler[$this->getType()]['all'])) {
				$function = $CONFIG->entity_url_handler[$this->getType()]['all'];
				if (is_callable($function)) {
					$url = call_user_func($function, $this);
				}
			} elseif (isset($CONFIG->entity_url_handler['all']['all'])) {
				$function = $CONFIG->entity_url_handler['all']['all'];
				if (is_callable($function)) {
					$url = call_user_func($function, $this);
				}
			}

			if ($url) {
				$url = elgg_normalize_url($url);
			}
		}

		$type = $this->getType();
		$params = array('entity' => $this);
		$url = elgg_trigger_plugin_hook('entity:url', $type, $params, $url);

		// @todo remove when ElggEntity::setURL() has been removed
		if (!empty($this->url_override)) {
			$url = $this->url_override;
		}

		return elgg_normalize_url($url);
	}

	/**
	 * Overrides the URL returned by getURL()
	 *
	 * @warning This override exists only for the life of the object.
	 *
	 * @param string $url The new item URL
	 *
	 * @return string The URL
	 * @deprecated 1.9.0 See ElggEntity::getURL() for details on the plugin hook
	 */
	public function setURL($url) {
		elgg_deprecated_notice('ElggEntity::setURL() has been replaced by the "entity:url" plugin hook', 1.9);
		$this->url_override = $url;
		return $url;
	}

	/**
	 * Get the URL for this entity's icon
	 *
	 * Plugins can register for the 'entity:icon:url', <type> plugin hook
	 * to customize the icon for an entity.
	 *
	 * @param string $size Size of the icon: tiny, small, medium, large
	 *
	 * @return string The URL
	 * @since 1.8.0
	 */
	public function getIconURL($size = 'medium') {
		$size = elgg_strtolower($size);

		if (isset($this->icon_override[$size])) {
			elgg_deprecated_notice("icon_override on an individual entity is deprecated", 1.8);
			return $this->icon_override[$size];
		}

		$type = $this->getType();
		$params = array(
			'entity' => $this,
			'size' => $size,
		);

		$url = elgg_trigger_plugin_hook('entity:icon:url', $type, $params, null);
		if ($url == null) {
			$url = "_graphics/icons/default/$size.png";
		}

		return elgg_normalize_url($url);
	}

	/**
	 * Returns a URL for the entity's icon.
	 *
	 * @param string $size Either 'large', 'medium', 'small' or 'tiny'
	 *
	 * @return string The url or false if no url could be worked out.
	 * @deprecated 1.8 Use getIconURL()
	 */
	public function getIcon($size = 'medium') {
		elgg_deprecated_notice("getIcon() deprecated by getIconURL()", 1.8);
		return $this->getIconURL($size);
	}

	/**
	 * Set an icon override for an icon and size.
	 *
	 * @warning This override exists only for the life of the object.
	 *
	 * @param string $url  The url of the icon.
	 * @param string $size The size its for.
	 *
	 * @return bool
	 * @deprecated 1.8 See getIconURL() for the plugin hook to use
	 */
	public function setIcon($url, $size = 'medium') {
		elgg_deprecated_notice("icon_override on an individual entity is deprecated", 1.8);

		$url = sanitise_string($url);
		$size = sanitise_string($size);

		if (!$this->icon_override) {
			$this->icon_override = array();
		}
		$this->icon_override[$size] = $url;

		return true;
	}

	/**
	 * Add this entity to a site
	 *
	 * This creates a 'member_of_site' relationship.
	 *
	 * @param ElggSite $site The site to add this entity to
	 *
	 * @return bool
	 * @todo add ElggSite type hint once we have removed addToSite() from ElggUser
	 * and ElggObject
	 */
	public function addToSite($site) {
		if (!elgg_instanceof($site, 'site')) {
			return false;
		}

		return $site->addEntity($this);
	}

	/**
	 * Remove this entity from a site
	 *
	 * This deletes the 'member_of_site' relationship.
	 *
	 * @param ElggSite $site The site to remove this entity from
	 *
	 * @return bool
	 * @todo add ElggSite type hint once we have removed addToSite() from ElggUser
	 */
	public function removeFromSite($site) {
		if (!elgg_instanceof($site, 'site')) {
			return false;
		}

		return $site->removeEntity($this);
	}

	/**
	 * Gets the sites this entity is a member of
	 *
	 * Site membership is determined by relationships and not site_guid.
	 *
	 * @param array $options Options array for elgg_get_entities_from_relationship()
	 *                       Parameters set automatically by this method:
	 *                       'relationship', 'relationship_guid', 'inverse_relationship'
	 *
	 * @return array
	 * @todo add type hint when ElggUser and ElggObject have been updates
	 */
	public function getSites($options = array()) {
		$options['relationship'] = 'member_of_site';
		$options['relationship_guid'] = $this->guid;
		$options['inverse_relationship'] = false;
		if (!isset($options['site_guid']) || !isset($options['site_guids'])) {
			$options['site_guids'] = ELGG_ENTITIES_ANY_VALUE;
		}

		return elgg_get_entities_from_relationship($options);
	}

	/**
	 * Tests to see whether the object has been fully loaded.
	 *
	 * @return bool
	 */
	public function isFullyLoaded() {
		return ! ($this->tables_loaded < $this->tables_split);
	}

	/**
	 * Save an entity.
	 *
	 * @return bool|int
	 * @throws InvalidParameterException
	 * @throws IOException
	 */
	public function save() {
		$guid = $this->getGUID();
		if ($guid > 0) {
			return $this->update();
		} else {
			$guid = $this->create();
			if ($guid) {
				if (elgg_trigger_event('create', $this->type, $this)) {
					return $guid;
				} else {
					// plugins that return false to event don't need to override the access system
					$ia = elgg_set_ignore_access(true);
					$this->delete();
					elgg_set_ignore_access($ia);
				}
			}
		}
		
		return false;
	}
	
	/**
	 * Create a new entry in the entities table.
	 *
	 * Saves the base information in the entities table for the entity.  Saving
	 * the type-specific information is handled in the calling class method.
	 *
	 * @warning Entities must have an entry in both the entities table and their type table
	 * or they will throw an exception when loaded.
	 *
	 * @return int The new entity's GUID
	 * @throws InvalidParameterException If the entity's type has not been set.
	 * @throws IOException If the new row fails to write to the DB.
	 */
	protected function create() {
		global $CONFIG;

		// Using attribute array directly; get function does something special!
		$type = $this->getDatabase()->sanitizeString($this->attributes['type']);
		if ($type == "") {
			throw new InvalidParameterException("Entity type must be set.");
		}
		
		$subtype = $this->attributes['subtype'];
		$subtype_id = add_subtype($type, $subtype);
		$owner_guid = (int)$this->attributes['owner_guid'];
		$access_id = (int)$this->attributes['access_id'];
		$now = (string)time();
		$time_created = isset($this->attributes['time_created']) ? (int)$this->attributes['time_created'] : $now;

		$site_guid = $this->attributes['site_guid'];
		if ($site_guid == 0) {
			$site_guid = $CONFIG->site_guid;
		}
		$site_guid = (int)$site_guid;
		
		$container_guid = $this->attributes['container_guid'];
		if ($container_guid == 0) {
			$container_guid = $owner_guid;
		}
		$container_guid = (int)$container_guid;

		if ($access_id == ACCESS_DEFAULT) {
			throw new InvalidParameterException('ACCESS_DEFAULT is not a valid access level. See its documentation in elgglib.h');
		}

		$owner = $this->getOwnerEntity();
		if ($owner && !$owner->canWriteToContainer(0, $type, $subtype)) {
			return false;
		}
		
		if ($owner_guid != $container_guid) {
			$container = $this->getContainerEntity();
			if ($container && !$container->canWriteToContainer(0, $type, $subtype)) {
				return false;
			}
		}
		
		$result = $this->getDatabase()->insertData("INSERT into {$CONFIG->dbprefix}entities
			(type, subtype, owner_guid, site_guid, container_guid,
				access_id, time_created, time_updated, last_action)
			values
			('$type',$subtype_id, $owner_guid, $site_guid, $container_guid,
				$access_id, $time_created, $now, $now)");

		if (!$result) {
			throw new IOException("Unable to save new object's base entity information!");
		}
	
		$this->attributes['guid'] = (int)$result;
		$this->attributes['time_created'] = (int)$time_created;
		$this->attributes['time_updated'] = (int)$now;
		$this->attributes['last_action'] = (int)$now;
		$this->attributes['site_guid'] = (int)$site_guid;
		$this->attributes['container_guid'] = (int)$container_guid;

		// Save any unsaved metadata
		if (sizeof($this->temp_metadata) > 0) {
			foreach ($this->temp_metadata as $name => $value) {
				$this->$name = $value;
			}
			
			$this->temp_metadata = array();
		}

		// Save any unsaved annotations.
		if (sizeof($this->temp_annotations) > 0) {
			foreach ($this->temp_annotations as $name => $value) {
				$this->annotate($name, $value);
			}
			
			$this->temp_annotations = array();
		}

		// Save any unsaved private settings.
		if (sizeof($this->temp_private_settings) > 0) {
			foreach ($this->temp_private_settings as $name => $value) {
				$this->setPrivateSetting($name, $value);
			}
			
			$this->temp_private_settings = array();
		}

		_elgg_cache_entity($this);
		
		return $result;
	}

	/**
	 * Update the entity in the database.
	 *
	 * @return bool Whether the update was successful.
	 *
	 * @throws InvalidParameterException
	 */
	protected function update() {
		global $CONFIG;

		$guid = (int)$this->guid;
		$owner_guid = (int)$this->owner_guid;
		$access_id = (int)$this->access_id;
		$container_guid = (int)$this->container_guid;
		$time_created = (int)$this->time_created;
		$time = time();

		if ($access_id == ACCESS_DEFAULT) {
			throw new InvalidParameterException('ACCESS_DEFAULT is not a valid access level. See its documentation in elgglib.php');
		}

		// See #5600. This ensures the canEdit() check will use a fresh entity from the DB so it sees the
		// persisted owner_guid, container_guid, etc.
		_elgg_disable_caching_for_entity($this->guid);

		$allow_edit = $this->canEdit() && elgg_trigger_event('update', $this->type, $this);

		_elgg_enable_caching_for_entity($this->guid);

		if (!$allow_edit) {
			return false;
		}
		
		$ret = $this->getDatabase()->updateData("UPDATE {$CONFIG->dbprefix}entities
			set owner_guid='$owner_guid', access_id='$access_id',
			container_guid='$container_guid', time_created='$time_created',
			time_updated='$time' WHERE guid=$guid");

		// TODO(evan): Move this to ElggObject?
		if ($this instanceof ElggObject) {
			update_river_access_by_object($guid, $access_id);
		}

		// If memcache is available then delete this entry from the cache
		static $newentity_cache;
		if ((!$newentity_cache) && (is_memcache_available())) {
			$newentity_cache = new ElggMemcache('new_entity_cache');
		}
		if ($newentity_cache) {
			$newentity_cache->delete($guid);
		}

		if ($ret !== false) {
			$this->attributes['time_updated'] = $time;
		}

		_elgg_cache_entity($this);

		// Handle cases where there was no error BUT no rows were updated!
		return $ret !== false;
	}

	/**
	 * Loads attributes from the entities table into the object.
	 *
	 * @param mixed $guid GUID of entity or stdClass object from entities table
	 *
	 * @return bool
	 */
	protected function load($guid) {
		if ($guid instanceof stdClass) {
			$row = $guid;
		} else {
			$row = get_entity_as_row($guid);
		}

		if ($row) {
			// Create the array if necessary - all subclasses should test before creating
			if (!is_array($this->attributes)) {
				$this->attributes = array();
			}

			// Now put these into the attributes array as core values
			$objarray = (array) $row;
			foreach ($objarray as $key => $value) {
				$this->attributes[$key] = $value;
			}

			// Increment the portion counter
			if (!$this->isFullyLoaded()) {
				$this->tables_loaded++;
			}

			// guid needs to be an int  https://github.com/elgg/elgg/issues/4111
			$this->attributes['guid'] = (int)$this->attributes['guid'];

			// subtype needs to be denormalized
			$this->attributes['subtype'] = get_subtype_from_id($this->attributes['subtype']);

			// Cache object handle
			if ($this->attributes['guid']) {
				_elgg_cache_entity($this);
			}

			return true;
		}

		return false;
	}

	/**
	 * Stores non-attributes from the loading of the entity as volatile data
	 * 
	 * @param array $data Key value array
	 * @return void
	 */
	protected function loadAdditionalSelectValues(array $data) {
		foreach ($data as $name => $value) {
			$this->setVolatileData("select:$name", $value);
		}
	}
	
	/**
	 * Load new data from database into existing entity. Overwrites data but
	 * does not change values not included in the latest data.
	 *
	 * @internal This is used when the same entity is selected twice during a
	 * request in case different select clauses were used to load different data
	 * into volatile data.
	 * 
	 * @param stdClass $row DB row with new entity data
	 * @return bool
	 * @access private
	 */
	public function refresh(stdClass $row) {
		if ($row instanceof stdClass) {
			return $this->load($row);
		}
		return false;
	}

	/**
	 * Disable this entity.
	 *
	 * Disabled entities are not returned by getter functions.
	 * To enable an entity, use {@link ElggEntity::enable()}.
	 *
	 * Recursively disabling an entity will disable all entities
	 * owned or contained by the parent entity.
	 *
	 * You can ignore the disabled field by using {@link access_show_hidden_entities()}.
	 *
	 * @internal Disabling an entity sets the 'enabled' column to 'no'.
	 *
	 * @param string $reason    Optional reason
	 * @param bool   $recursive Recursively disable all contained entities?
	 *
	 * @return bool
	 * @see ElggEntity::enable()
	 */
	public function disable($reason = "", $recursive = true) {
		if (!$this->guid) {
			return false;
		}
		
		if (!elgg_trigger_event('disable', $this->type, $this)) {
			return false;
		}
		
		if (!$this->canEdit()) {
			return false;
		}

		_elgg_invalidate_cache_for_entity($this->guid);
		
		if ($reason) {
			$this->disable_reason = $reason;
		}

		global $CONFIG;
		$guid = (int)$this->guid;
		
		if ($recursive) {
			$hidden = access_get_show_hidden_status();
			access_show_hidden_entities(true);
			$ia = elgg_set_ignore_access(true);
			
			$sub_entities = $this->getDatabase()->getData("SELECT * FROM {$CONFIG->dbprefix}entities
				WHERE (
				container_guid = $guid
				OR owner_guid = $guid
				OR site_guid = $guid
				) AND enabled='yes'", 'entity_row_to_elggstar');

			if ($sub_entities) {
				foreach ($sub_entities as $e) {
					add_entity_relationship($e->guid, 'disabled_with', $this->guid);
					$e->disable($reason);
				}
			}
			
			access_show_hidden_entities($hidden);
			elgg_set_ignore_access($ia);
		}

		$this->disableMetadata();
		$this->disableAnnotations();

		$res = $this->getDatabase()->updateData("UPDATE {$CONFIG->dbprefix}entities
			SET enabled = 'no'
			WHERE guid = $guid");

		if ($res) {
			$this->attributes['enabled'] = 'no';
		}

		return $res;
	}

	/**
	 * Enable the entity
	 *
	 * @warning Disabled entities can't be loaded unless
	 * {@link access_show_hidden_entities(true)} has been called.
	 *
	 * @param bool $recursive Recursively enable all entities disabled with the entity?
	 * @see access_show_hiden_entities()
	 * @return bool
	 */
	public function enable($recursive = true) {
		$guid = (int)$this->guid;
		if (!$guid) {
			return false;
		}
		
		if (!elgg_trigger_event('enable', $this->type, $this)) {
			return false;
		}
		
		if (!$this->canEdit()) {
			return false;
		}
		
		global $CONFIG;
	
		// Override access only visible entities
		$old_access_status = access_get_show_hidden_status();
		access_show_hidden_entities(true);
	
		$result = $this->getDatabase()->updateData("UPDATE {$CONFIG->dbprefix}entities
			SET enabled = 'yes'
			WHERE guid = $guid");

		$this->deleteMetadata('disable_reason');
		$this->enableMetadata();
		$this->enableAnnotations();

		if ($recursive) {
			$disabled_with_it = elgg_get_entities_from_relationship(array(
				'relationship' => 'disabled_with',
				'relationship_guid' => $guid,
				'inverse_relationship' => true,
				'limit' => 0,
			));

			foreach ($disabled_with_it as $e) {
				$e->enable();
				remove_entity_relationship($e->guid, 'disabled_with', $guid);
			}
		}
	
		access_show_hidden_entities($old_access_status);
	
		if ($result) {
			$this->attributes['enabled'] = 'yes';
		}

		return $result;
	}

	/**
	 * Is this entity enabled?
	 *
	 * @return boolean Whether this entity is enabled.
	 */
	public function isEnabled() {
		return $this->enabled == 'yes';
	}

	/**
	 * Deletes the entity.
	 *
	 * Removes the entity and its metadata, annotations, relationships,
	 * river entries, and private data.
	 *
	 * Optionally can remove entities contained and owned by this entity.
	 *
	 * @warning If deleting recursively, this bypasses ownership of items contained by
	 * the entity.  That means that if the container_guid = $this->guid, the item will
	 * be deleted regardless of who owns it.
	 *
	 * @param bool $recursive If true (default) then all entities which are
	 *                        owned or contained by $this will also be deleted.
	 *
	 * @return bool
	 */
	public function delete($recursive = true) {
		global $CONFIG;

		$guid = $this->guid;
		if (!$guid) {
			return false;
		}
		
		if (!elgg_trigger_event('delete', $this->type, $this)) {
			return false;
		}
		
		if (!$this->canEdit()) {
			return false;
		}

		_elgg_invalidate_cache_for_entity($guid);
		
		// If memcache is available then delete this entry from the cache
		static $newentity_cache;
		if ((!$newentity_cache) && (is_memcache_available())) {
			$newentity_cache = new ElggMemcache('new_entity_cache');
		}
		if ($newentity_cache) {
			$newentity_cache->delete($guid);
		}

		// Delete contained owned and otherwise releated objects (depth first)
		if ($recursive) {
			// Temporary token overriding access controls
			// @todo Do this better.
			static $__RECURSIVE_DELETE_TOKEN;
			// Make it slightly harder to guess
			$__RECURSIVE_DELETE_TOKEN = md5(elgg_get_logged_in_user_guid());

			$entity_disable_override = access_get_show_hidden_status();
			access_show_hidden_entities(true);
			$ia = elgg_set_ignore_access(true);

			// @todo there was logic in the original code that ignored
			// entities with owner or container guids of themselves.
			// this should probably be prevented in ElggEntity instead of checked for here
			$options = array(
				'wheres' => array(
					"((container_guid = $guid OR owner_guid = $guid OR site_guid = $guid)"
					. " AND guid != $guid)"
					),
				'limit' => 0
			);

			$batch = new ElggBatch('elgg_get_entities', $options);
			$batch->setIncrementOffset(false);

			foreach ($batch as $e) {
				$e->delete(true);
			}

			access_show_hidden_entities($entity_disable_override);
			$__RECURSIVE_DELETE_TOKEN = null;
			elgg_set_ignore_access($ia);
		}

		$entity_disable_override = access_get_show_hidden_status();
		access_show_hidden_entities(true);
		$ia = elgg_set_ignore_access(true);
		
		// Now delete the entity itself
		$this->deleteMetadata();
		$this->deleteOwnedMetadata();
		$this->deleteAnnotations();
		$this->deleteOwnedAnnotations();
		$this->deleteRelationships();

		access_show_hidden_entities($entity_disable_override);
		elgg_set_ignore_access($ia);

		elgg_delete_river(array('subject_guid' => $guid));
		elgg_delete_river(array('object_guid' => $guid));
		elgg_delete_river(array('target_guid' => $guid));
		remove_all_private_settings($guid);

		$res = $this->getDatabase()->deleteData("DELETE FROM {$CONFIG->dbprefix}entities WHERE guid = $guid");
		if ($res) {
			$sub_table = "";

			// Where appropriate delete the sub table
			switch ($this->type) {
				case 'object' :
					$sub_table = $CONFIG->dbprefix . 'objects_entity';
					break;
				case 'user' :
					$sub_table = $CONFIG->dbprefix . 'users_entity';
					break;
				case 'group' :
					$sub_table = $CONFIG->dbprefix . 'groups_entity';
					break;
				case 'site' :
					$sub_table = $CONFIG->dbprefix . 'sites_entity';
					break;
			}

			if ($sub_table) {
				$this->getDatabase()->deleteData("DELETE FROM $sub_table WHERE guid = $guid");
			}
		}

		return (bool)$res;
	}

	/**
	 * {@inheritdoc}
	 */
	public function toObject() {
		$object = $this->prepareObject(new stdClass());
		$params = array('entity' => $this);
		$object = elgg_trigger_plugin_hook('to:object', 'entity', $params, $object);
		return $object;
	}

	/**
	 * Prepare an object copy for toObject()
	 * 
	 * @param stdClass $object Object representation of the entity
	 * @return stdClass
	 */
	protected function prepareObject($object) {
		$object->guid = $this->guid;
		$object->type = $this->getType();
		$object->subtype = $this->getSubtype();
		$object->owner_guid = $this->getOwnerGUID();
		$object->container_guid = $this->getContainerGUID();
		$object->site_guid = (int)$this->site_guid;
		$object->time_created = date('c', $this->getTimeCreated());
		$object->time_updated = date('c', $this->getTimeUpdated());
		$object->url = $this->getURL();
		$object->read_access = (int)$this->access_id;
		return $object;
	}

	/*
	 * LOCATABLE INTERFACE
	 */

	/**
	 * Gets the 'location' metadata for the entity
	 *
	 * @return string The location
	 */
	public function getLocation() {
		return $this->location;
	}

	/**
	 * Sets the 'location' metadata for the entity
	 *
	 * @param string $location String representation of the location
	 *
	 * @return void
	 */
	public function setLocation($location) {
		$this->location = $location;
	}

	/**
	 * Set latitude and longitude metadata tags for a given entity.
	 *
	 * @param float $lat  Latitude
	 * @param float $long Longitude
	 *
	 * @return void
	 * @todo Unimplemented
	 */
	public function setLatLong($lat, $long) {
		$this->set('geo:lat', $lat);
		$this->set('geo:long', $long);
	}

	/**
	 * Return the entity's latitude.
	 *
	 * @return float
	 * @todo Unimplemented
	 */
	public function getLatitude() {
		return (float)$this->get('geo:lat');
	}

	/**
	 * Return the entity's longitude
	 *
	 * @return float
	 * @todo Unimplemented
	 */
	public function getLongitude() {
		return (float)$this->get('geo:long');
	}

	/*
	 * NOTABLE INTERFACE
	 */

	/**
	 * Set the time and duration of an object
	 *
	 * @param int $hour     If ommitted, now is assumed.
	 * @param int $minute   If ommitted, now is assumed.
	 * @param int $second   If ommitted, now is assumed.
	 * @param int $day      If ommitted, now is assumed.
	 * @param int $month    If ommitted, now is assumed.
	 * @param int $year     If ommitted, now is assumed.
	 * @param int $duration Duration of event, remainder of the day is assumed.
	 *
	 * @return true
	 * @deprecated 1.9
	 */
	public function setCalendarTimeAndDuration($hour = null, $minute = null, $second = null,
	$day = null, $month = null, $year = null, $duration = null) {
		elgg_deprecated_notice(__METHOD__ . ' has been deprecated', 1.9);

		$start = mktime($hour, $minute, $second, $month, $day, $year);
		$end = $start + abs($duration);
		if (!$duration) {
			$end = get_day_end($day, $month, $year);
		}

		$this->calendar_start = $start;
		$this->calendar_end = $end;

		return true;
	}

	/**
	 * Returns the start timestamp.
	 *
	 * @return int
	 * @deprecated 1.9
	 */
	public function getCalendarStartTime() {
		elgg_deprecated_notice(__METHOD__ . ' has been deprecated', 1.9);
		return (int)$this->calendar_start;
	}

	/**
	 * Returns the end timestamp.
	 * 
	 * @return int
	 * @deprecated 1.9
	 */
	public function getCalendarEndTime() {
		elgg_deprecated_notice(__METHOD__ . ' has been deprecated', 1.9);
		return (int)$this->calendar_end;
	}

	/*
	 * EXPORTABLE INTERFACE
	 */

	/**
	 * Returns an array of fields which can be exported.
	 *
	 * @return array
	 * @deprecated 1.9 Use toObject()
	 */
	public function getExportableValues() {
		elgg_deprecated_notice(__METHOD__ . ' has been deprecated by toObject()', 1.9);
		return array(
			'guid',
			'type',
			'subtype',
			'time_created',
			'time_updated',
			'container_guid',
			'owner_guid',
			'site_guid'
		);
	}

	/**
	 * Export this class into an array of ODD Elements containing all necessary fields.
	 * Override if you wish to return more information than can be found in
	 * $this->attributes (shouldn't happen)
	 *
	 * @return array
	 * @deprecated 1.9
	 */
	public function export() {
		elgg_deprecated_notice(__METHOD__ . ' has been deprecated', 1.9);
		$tmp = array();

		// Generate uuid
		$uuid = guid_to_uuid($this->getGUID());

		// Create entity
		$odd = new ODDEntity(
			$uuid,
			$this->attributes['type'],
			get_subtype_from_id($this->attributes['subtype'])
		);

		$tmp[] = $odd;

		$exportable_values = $this->getExportableValues();

		// Now add its attributes
		foreach ($this->attributes as $k => $v) {
			$meta = null;

			if (in_array($k, $exportable_values)) {
				switch ($k) {
					case 'guid':			// Dont use guid in OpenDD
					case 'type':			// Type and subtype already taken care of
					case 'subtype':
						break;

					case 'time_created':	// Created = published
						$odd->setAttribute('published', date("r", $v));
						break;

					case 'site_guid':	// Container
						$k = 'site_uuid';
						$v = guid_to_uuid($v);
						$meta = new ODDMetaData($uuid . "attr/$k/", $uuid, $k, $v);
						break;

					case 'container_guid':	// Container
						$k = 'container_uuid';
						$v = guid_to_uuid($v);
						$meta = new ODDMetaData($uuid . "attr/$k/", $uuid, $k, $v);
						break;

					case 'owner_guid':			// Convert owner guid to uuid, this will be stored in metadata
						$k = 'owner_uuid';
						$v = guid_to_uuid($v);
						$meta = new ODDMetaData($uuid . "attr/$k/", $uuid, $k, $v);
						break;

					default:
						$meta = new ODDMetaData($uuid . "attr/$k/", $uuid, $k, $v);
				}

				// set the time of any metadata created
				if ($meta) {
					$meta->setAttribute('published', date("r", $this->time_created));
					$tmp[] = $meta;
				}
			}
		}

		// Now we do something a bit special.
		/*
		 * This provides a rendered view of the entity to foreign sites.
		 */

		elgg_set_viewtype('default');
		$view = elgg_view_entity($this, array('full_view' => true));
		elgg_set_viewtype();

		$tmp[] = new ODDMetaData($uuid . "volatile/renderedentity/", $uuid,
			'renderedentity', $view, 'volatile');

		return $tmp;
	}

	/*
	 * IMPORTABLE INTERFACE
	 */

	/**
	 * Import data from an parsed ODD xml data array.
	 *
	 * @param ODD $data XML data
	 *
	 * @return true
	 *
	 * @throws InvalidParameterException
	 * @deprecated 1.9 Use toObject()
	 */
	public function import(ODD $data) {
		elgg_deprecated_notice(__METHOD__ . ' has been deprecated', 1.9);
		if (!($data instanceof ODDEntity)) {
			throw new InvalidParameterException("import() passed an unexpected ODD class");
		}

		// Set type and subtype
		$this->attributes['type'] = $data->getAttribute('class');
		$this->attributes['subtype'] = $data->getAttribute('subclass');

		// Set owner
		$this->attributes['owner_guid'] = elgg_get_logged_in_user_guid(); // Import as belonging to importer.

		// Set time
		$this->attributes['time_created'] = strtotime($data->getAttribute('published'));
		$this->attributes['time_updated'] = time();

		return true;
	}

	/*
	 * SYSTEM LOG INTERFACE
	 */

	/**
	 * Return an identification for the object for storage in the system log.
	 * This id must be an integer.
	 *
	 * @return int
	 */
	public function getSystemLogID() {
		return $this->getGUID();
	}

	/**
	 * For a given ID, return the object associated with it.
	 * This is used by the system log. It can be called on any Loggable object.
	 *
	 * @param int $id GUID.
	 * @return int GUID
	 */
	public function getObjectFromID($id) {
		return get_entity($id);
	}

	/**
	 * Returns tags for this entity.
	 *
	 * @warning Tags must be registered by {@link elgg_register_tag_metadata_name()}.
	 *
	 * @param array $tag_names Optionally restrict by tag metadata names.
	 *
	 * @return array
	 */
	public function getTags($tag_names = null) {
		if ($tag_names && !is_array($tag_names)) {
			$tag_names = array($tag_names);
		}

		$valid_tags = elgg_get_registered_tag_metadata_names();
		$entity_tags = array();

		foreach ($valid_tags as $tag_name) {
			if (is_array($tag_names) && !in_array($tag_name, $tag_names)) {
				continue;
			}

			if ($tags = $this->$tag_name) {
				// if a single tag, metadata returns a string.
				// if multiple tags, metadata returns an array.
				if (is_array($tags)) {
					$entity_tags = array_merge($entity_tags, $tags);
				} else {
					$entity_tags[] = $tags;
				}
			}
		}

		return $entity_tags;
	}
}<|MERGE_RESOLUTION|>--- conflicted
+++ resolved
@@ -428,18 +428,15 @@
 			return $result;
 		} else {
 			// unsaved entity. store in temp array
-<<<<<<< HEAD
+
+			// returning single entries instead of an array of 1 element is decided in
+			// getMetaData(), just like pulling from the db.
 
 			if ($owner_guid != 0 || $access_id !== null) {
 				$msg = "owner guid and access id cannot be used in ElggEntity::setMetadata() until entity is saved.";
 				throw new InvalidArgumentException($msg);
 			}
 
-=======
-			// returning single entries instead of an array of 1 element is decided in
-			// getMetaData(), just like pulling from the db.
-			//
->>>>>>> ec735cc9
 			// if overwrite, delete first
 			if (!$multiple || !isset($this->temp_metadata[$name])) {
 				$this->temp_metadata[$name] = array();
