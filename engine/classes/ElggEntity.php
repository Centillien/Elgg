<?php
/**
 * The parent class for all Elgg Entities.
 *
 * An \ElggEntity is one of the basic data models in Elgg.  It is the primary
 * means of storing and retrieving data from the database.  An \ElggEntity
 * represents one row of the entities table.
 *
 * The \ElggEntity class handles CRUD operations for the entities table.
 * \ElggEntity should always be extended by another class to handle CRUD
 * operations on the type-specific table.
 *
 * \ElggEntity uses magic methods for get and set, so any property that isn't
 * declared will be assumed to be metadata and written to the database
 * as metadata on the object.  All children classes must declare which
 * properties are columns of the type table or they will be assumed
 * to be metadata.  See \ElggObject::initializeAttributes() for examples.
 *
 * Core supports 4 types of entities: \ElggObject, \ElggUser, \ElggGroup, and
 * \ElggSite.
 *
 * @tip Plugin authors will want to extend the \ElggObject class, not this class.
 *
 * @package    Elgg.Core
 * @subpackage DataModel.Entities
 *
 * @property       string $type           object, user, group, or site (read-only after save)
 * @property-write string $subtype        Further clarifies the nature of the entity (this should not be read)
 * @property       int    $guid           The unique identifier for this entity (read only)
 * @property       int    $owner_guid     The GUID of the owner of this entity (usually the creator)
 * @property       int    $container_guid The GUID of the entity containing this entity
 * @property       int    $site_guid      The GUID of the website this entity is associated with
 * @property       int    $access_id      Specifies the visibility level of this entity
 * @property       int    $time_created   A UNIX timestamp of when the entity was created
 * @property       int    $time_updated   A UNIX timestamp of when the entity was last updated (automatically updated on save)
 * @property       string $enabled        Is this entity enabled ('yes' or 'no')
 *
 * Metadata (the above are attributes)
 * @property       string $location       A location of the entity
 */
abstract class ElggEntity extends \ElggData implements
	Locatable, // Geocoding interface
	Importable // Allow import of data (deprecated 1.9)
{

	/**
	 * If set, overrides the value of getURL()
	 */
	protected $url_override;

	/**
	 * Holds metadata until entity is saved.  Once the entity is saved,
	 * metadata are written immediately to the database.
	 */
	protected $temp_metadata = array();

	/**
	 * Holds annotations until entity is saved.  Once the entity is saved,
	 * annotations are written immediately to the database.
	 */
	protected $temp_annotations = array();

	/**
	 * Holds private settings until entity is saved. Once the entity is saved,
	 * private settings are written immediately to the database.
	 */
	protected $temp_private_settings = array();

	/**
	 * Volatile data structure for this object, allows for storage of data
	 * in-memory that isn't sync'd back to the metadata table.
	 */
	protected $volatile = array();
	
	/**
	 * Tells how many tables are going to need to be searched in order to fully populate this object
	 *
	 * @var int
	 */
	protected $tables_split;
	
	/**
	 * Tells how many tables describing object have been loaded thus far
	 *
	 * @var int
	 */
	protected $tables_loaded;
	
	/**
	 * Initialize the attributes array.
	 *
	 * This is vital to distinguish between metadata and base parameters.
	 *
	 * @return void
	 */
	protected function initializeAttributes() {
		parent::initializeAttributes();

		$this->attributes['guid'] = null;
		$this->attributes['type'] = null;
		$this->attributes['subtype'] = null;

		$this->attributes['owner_guid'] = _elgg_services()->session->getLoggedInUserGuid();
		$this->attributes['container_guid'] = _elgg_services()->session->getLoggedInUserGuid();

		$this->attributes['site_guid'] = null;
		$this->attributes['access_id'] = ACCESS_PRIVATE;
		$this->attributes['time_updated'] = null;
		$this->attributes['last_action'] = null;
		$this->attributes['enabled'] = "yes";

		// There now follows a bit of a hack
		/* Problem: To speed things up, some objects are split over several tables,
		 * this means that it requires n number of database reads to fully populate
		 * an entity. This causes problems for caching and create events
		 * since it is not possible to tell whether a subclassed entity is complete.
		 *
		 * Solution: We have two counters, one 'tables_split' which tells whatever is
		 * interested how many tables are going to need to be searched in order to fully
		 * populate this object, and 'tables_loaded' which is how many have been
		 * loaded thus far.
		 *
		 * If the two are the same then this object is complete.
		 *
		 * Use: isFullyLoaded() to check
		 */
		$this->tables_split = 1;
		$this->tables_loaded = 0;
	}

	/**
	 * Clone an entity
	 *
	 * Resets the guid so that the entity can be saved as a distinct entity from
	 * the original. Creation time will be set when this new entity is saved.
	 * The owner and container guids come from the original entity. The clone
	 * method copies metadata but does not copy annotations or private settings.
	 *
	 * @note metadata will have its owner and access id set when the entity is saved
	 * and it will be the same as that of the entity.
	 *
	 * @return void
	 */
	public function __clone() {
		$orig_entity = get_entity($this->guid);
		if (!$orig_entity) {
			_elgg_services()->logger->error("Failed to clone entity with GUID $this->guid");
			return;
		}

		$metadata_array = elgg_get_metadata(array(
			'guid' => $this->guid,
			'limit' => 0
		));

		$this->attributes['guid'] = "";

		$this->attributes['subtype'] = $orig_entity->getSubtype();

		// copy metadata over to new entity - slightly convoluted due to
		// handling of metadata arrays
		if (is_array($metadata_array)) {
			// create list of metadata names
			$metadata_names = array();
			foreach ($metadata_array as $metadata) {
				$metadata_names[] = $metadata['name'];
			}
			// arrays are stored with multiple enties per name
			$metadata_names = array_unique($metadata_names);

			// move the metadata over
			foreach ($metadata_names as $name) {
				$this->__set($name, $orig_entity->$name);
			}
		}
	}

	/**
	 * Set an attribute or metadata value for this entity
	 *
	 * Anything that is not an attribute is saved as metadata.
	 *
	 * @warning Metadata set this way will inherit the entity's owner and
	 * access ID. If you want more control over metadata, use \ElggEntity::setMetadata()
	 *
	 * @param string $name  Name of the attribute or metadata
	 * @param mixed  $value The value to be set
	 * @return void
	 * @see \ElggEntity::setMetadata()
	 */
	public function __set($name, $value) {
		if ($this->$name === $value) {
			// quick return if value is not changing
			return;
		}
		if (array_key_exists($name, $this->attributes)) {
			// Certain properties should not be manually changed!
			switch ($name) {
				case 'guid':
				case 'time_updated':
				case 'last_action':
					return;
					break;
				case 'access_id':
				case 'owner_guid':
				case 'container_guid':
					if ($value !== null) {
						$this->attributes[$name] = (int)$value;
					} else {
						$this->attributes[$name] = null;
					}
					break;
				default:
					$this->attributes[$name] = $value;
					break;
			}
		} else {
			$this->setMetadata($name, $value);
		}
	}

	/**
	 * Sets the value of an attribute or metadata
	 *
	 * @param string $name  Name
	 * @param mixed  $value Value
	 *
	 * @return bool
	 * @deprecated 1.9
	 */
	public function set($name, $value) {
		elgg_deprecated_notice("Use -> instead of set()", 1.9);
		$this->__set($name, $value);

		return true;
	}

	/**
	 * Get an attribute or metadata value
	 *
	 * If the name matches an attribute, the attribute is returned. If metadata
	 * does not exist with that name, a null is returned.
	 *
	 * This only returns an array if there are multiple values for a particular
	 * $name key.
	 *
	 * @param string $name Name of the attribute or metadata
	 * @return mixed
	 */
	public function __get($name) {
		if (array_key_exists($name, $this->attributes)) {
			if ($name === 'subtype' && $this->attributes['guid']) {
				// note: only show deprecation notice if user reads ->subtype after save/load
				elgg_deprecated_notice("Use getSubtype()", 1.9);
			}
			return $this->attributes[$name];
		}

		return $this->getMetadata($name);
	}

	/**
	 * Return the value of an attribute or metadata
	 *
	 * @param string $name Name
	 * @return mixed Returns the value of a given value, or null.
	 * @deprecated 1.9
	 */
	public function get($name) {
		elgg_deprecated_notice("Use -> instead of get()", 1.9);
		return $this->__get($name);
	}

	/**
	 * Get the entity's display name
	 *
	 * @return string The title or name of this entity.
	 */
	abstract public function getDisplayName();

	/**
	 * Sets the title or name of this entity.
	 *
	 * @param string $displayName The title or name of this entity.
	 * @return void
	 */
	abstract public function setDisplayName($displayName);

	/**
	 * Return the value of a piece of metadata.
	 *
	 * @param string $name Name
	 *
	 * @return mixed The value, or null if not found.
	 */
	public function getMetadata($name) {
		$guid = $this->getGUID();

		if (!$guid) {
			if (isset($this->temp_metadata[$name])) {
				// md is returned as an array only if more than 1 entry
				if (count($this->temp_metadata[$name]) == 1) {
					return $this->temp_metadata[$name][0];
				} else {
					return $this->temp_metadata[$name];
				}
			} else {
				return null;
			}
		}

		// upon first cache miss, just load/cache all the metadata and retry.
		// if this works, the rest of this function may not be needed!
		$cache = _elgg_services()->metadataCache;
		if ($cache->isLoaded($guid)) {
			return $cache->getSingle($guid, $name);
		} else {
			$cache->populateFromEntities(array($guid));
			// in case ignore_access was on, we have to check again...
			if ($cache->isLoaded($guid)) {
				return $cache->getSingle($guid, $name);
			}
		}

		$md = elgg_get_metadata(array(
			'guid' => $guid,
			'metadata_name' => $name,
			'limit' => 0,
			'distinct' => false,
		));

		$value = null;

		if ($md && !is_array($md)) {
			$value = $md->value;
		} elseif (count($md) == 1) {
			$value = $md[0]->value;
		} else if ($md && is_array($md)) {
			$value = metadata_array_to_values($md);
		}

		return $value;
	}

	/**
	 * Unset a property from metadata or attribute.
	 *
	 * @warning If you use this to unset an attribute, you must save the object!
	 *
	 * @param string $name The name of the attribute or metadata.
	 *
	 * @return void
	 * @todo some attributes should be set to null or other default values
	 */
	public function __unset($name) {
		if (array_key_exists($name, $this->attributes)) {
			$this->attributes[$name] = "";
		} else {
			$this->deleteMetadata($name);
		}
	}

	/**
	 * Set metadata on this entity.
	 *
	 * Plugin developers usually want to use the magic set method ($entity->name = 'value').
	 * Use this method if you want to explicitly set the owner or access of the metadata.
	 * You cannot set the owner/access before the entity has been saved.
	 *
	 * @param string $name       Name of the metadata
	 * @param mixed  $value      Value of the metadata (doesn't support assoc arrays)
	 * @param string $value_type 'text', 'integer', or '' for automatic detection
	 * @param bool   $multiple   Allow multiple values for a single name.
	 *                           Does not support associative arrays.
	 * @param int    $owner_guid GUID of entity that owns the metadata.
	 *                           Default is owner of entity.
	 * @param int    $access_id  Who can read the metadata relative to the owner.
	 *                           Default is the access level of the entity.
	 *
	 * @return bool
	 * @throws InvalidArgumentException
	 */
	public function setMetadata($name, $value, $value_type = '', $multiple = false, $owner_guid = 0, $access_id = null) {

		// normalize value to an array that we will loop over
		// remove indexes if value already an array.
		if (is_array($value)) {
			$value = array_values($value);
		} else {
			$value = array($value);
		}

		// saved entity. persist md to db.
		if ($this->guid) {
			// if overwriting, delete first.
			if (!$multiple) {
				$options = array(
					'guid' => $this->getGUID(),
					'metadata_name' => $name,
					'limit' => 0
				);
				// @todo in 1.9 make this return false if can't add metadata
				// https://github.com/elgg/elgg/issues/4520
				//
				// need to remove access restrictions right now to delete
				// because this is the expected behavior
				$ia = elgg_set_ignore_access(true);
				if (false === elgg_delete_metadata($options)) {
					return false;
				}
				elgg_set_ignore_access($ia);
			}

			$owner_guid = (int)$owner_guid;
			$access_id = ($access_id === null) ? $this->getAccessId() : (int)$access_id;
			$owner_guid = $owner_guid ? $owner_guid : $this->getOwnerGUID();

			// add new md
			$result = true;
			foreach ($value as $value_tmp) {
				// at this point $value is appended because it was cleared above if needed.
				$md_id = create_metadata($this->getGUID(), $name, $value_tmp, $value_type,
						$owner_guid, $access_id, true);
				if (!$md_id) {
					return false;
				}
			}

			return $result;
		} else {
			// unsaved entity. store in temp array

			// returning single entries instead of an array of 1 element is decided in
			// getMetaData(), just like pulling from the db.

			if ($owner_guid != 0 || $access_id !== null) {
				$msg = "owner guid and access id cannot be used in \ElggEntity::setMetadata() until entity is saved.";
				throw new \InvalidArgumentException($msg);
			}

			// if overwrite, delete first
			if (!$multiple || !isset($this->temp_metadata[$name])) {
				$this->temp_metadata[$name] = array();
			}

			// add new md
			$this->temp_metadata[$name] = array_merge($this->temp_metadata[$name], $value);
			return true;
		}
	}

	/**
	 * Deletes all metadata on this object (metadata.entity_guid = $this->guid).
	 * If you pass a name, only metadata matching that name will be deleted.
	 *
	 * @warning Calling this with no $name will clear all metadata on the entity.
	 *
	 * @param null|string $name The name of the metadata to remove.
	 * @return bool
	 * @since 1.8
	 */
	public function deleteMetadata($name = null) {

		if (!$this->guid) {
			return false;
		}

		$options = array(
			'guid' => $this->guid,
			'limit' => 0
		);
		if ($name) {
			$options['metadata_name'] = $name;
		}

		return elgg_delete_metadata($options);
	}

	/**
	 * Deletes all metadata owned by this object (metadata.owner_guid = $this->guid).
	 * If you pass a name, only metadata matching that name will be deleted.
	 *
	 * @param null|string $name The name of metadata to delete.
	 * @return bool
	 * @since 1.8
	 */
	public function deleteOwnedMetadata($name = null) {
		// access is turned off for this because they might
		// no longer have access to an entity they created metadata on.
		$ia = elgg_set_ignore_access(true);
		$options = array(
			'metadata_owner_guid' => $this->guid,
			'limit' => 0
		);
		if ($name) {
			$options['metadata_name'] = $name;
		}

		$r = elgg_delete_metadata($options);
		elgg_set_ignore_access($ia);
		return $r;
	}

	/**
	 * Disables metadata for this entity, optionally based on name.
	 *
	 * @param string $name An options name of metadata to disable.
	 * @return bool
	 * @since 1.8
	 */
	public function disableMetadata($name = '') {
		$options = array(
			'guid' => $this->guid,
			'limit' => 0
		);
		if ($name) {
			$options['metadata_name'] = $name;
		}

		return elgg_disable_metadata($options);
	}

	/**
	 * Enables metadata for this entity, optionally based on name.
	 *
	 * @warning Before calling this, you must use {@link access_show_hidden_entities()}
	 *
	 * @param string $name An options name of metadata to enable.
	 * @return bool
	 * @since 1.8
	 */
	public function enableMetadata($name = '') {
		$options = array(
			'guid' => $this->guid,
			'limit' => 0
		);
		if ($name) {
			$options['metadata_name'] = $name;
		}

		return elgg_enable_metadata($options);
	}

	/**
	 * Get a piece of volatile (non-persisted) data on this entity.
	 *
	 * @param string $name The name of the volatile data
	 *
	 * @return mixed The value or null if not found.
	 */
	public function getVolatileData($name) {
		if (!is_array($this->volatile)) {
			$this->volatile = array();
		}

		if (array_key_exists($name, $this->volatile)) {
			return $this->volatile[$name];
		} else {
			return null;
		}
	}

	/**
	 * Set a piece of volatile (non-persisted) data on this entity
	 *
	 * @param string $name  Name
	 * @param mixed  $value Value
	 *
	 * @return void
	 */
	public function setVolatileData($name, $value) {
		if (!is_array($this->volatile)) {
			$this->volatile = array();
		}

		$this->volatile[$name] = $value;
	}

	/**
	 * Remove all relationships to and from this entity.
	 * If you pass a relationship name, only relationships matching that name
	 * will be deleted.
	 *
	 * @warning Calling this with no $relationship will clear all relationships
	 * for this entity.
	 *
	 * @param null|string $relationship The name of the relationship to remove.
	 * @return bool
	 * @see \ElggEntity::addRelationship()
	 * @see \ElggEntity::removeRelationship()
	 */
	public function deleteRelationships($relationship = null) {
		$relationship = (string)$relationship;
		$result = remove_entity_relationships($this->getGUID(), $relationship);
		return $result && remove_entity_relationships($this->getGUID(), $relationship, true);
	}

	/**
	 * Add a relationship between this an another entity.
	 *
	 * @tip Read the relationship like "This entity is a $relationship of $guid_two."
	 *
	 * @param int    $guid_two     GUID of the target entity of the relationship.
	 * @param string $relationship The type of relationship.
	 *
	 * @return bool
	 * @see \ElggEntity::removeRelationship()
	 * @see \ElggEntity::deleteRelationships()
	 */
	public function addRelationship($guid_two, $relationship) {
		return add_entity_relationship($this->getGUID(), $relationship, $guid_two);
	}

	/**
	 * Remove a relationship
	 *
	 * @param int    $guid_two     GUID of the target entity of the relationship.
	 * @param string $relationship The type of relationship.
	 *
	 * @return bool
	 * @see \ElggEntity::addRelationship()
	 * @see \ElggEntity::deleteRelationships()
	 */
	public function removeRelationship($guid_two, $relationship) {
		return remove_entity_relationship($this->getGUID(), $relationship, $guid_two);
	}

	/**
	 * Adds a private setting to this entity.
	 *
	 * Private settings are similar to metadata but will not
	 * be searched and there are fewer helper functions for them.
	 *
	 * @param string $name  Name of private setting
	 * @param mixed  $value Value of private setting
	 *
	 * @return bool
	 */
	public function setPrivateSetting($name, $value) {
		if ((int) $this->guid > 0) {
			return set_private_setting($this->getGUID(), $name, $value);
		} else {
			$this->temp_private_settings[$name] = $value;
			return true;
		}
	}

	/**
	 * Returns a private setting value
	 *
	 * @param string $name Name of the private setting
	 *
	 * @return mixed Null if the setting does not exist
	 */
	public function getPrivateSetting($name) {
		if ((int) ($this->guid) > 0) {
			return get_private_setting($this->getGUID(), $name);
		} else {
			if (isset($this->temp_private_settings[$name])) {
				return $this->temp_private_settings[$name];
			}
		}
		return null;
	}

	/**
	 * Removes private setting
	 *
	 * @param string $name Name of the private setting
	 *
	 * @return bool
	 */
	public function removePrivateSetting($name) {
		return remove_private_setting($this->getGUID(), $name);
	}

	/**
	 * Deletes all annotations on this object (annotations.entity_guid = $this->guid).
	 * If you pass a name, only annotations matching that name will be deleted.
	 *
	 * @warning Calling this with no or empty arguments will clear all annotations on the entity.
	 *
	 * @param null|string $name The annotations name to remove.
	 * @return bool
	 * @since 1.8
	 */
	public function deleteAnnotations($name = null) {
		$options = array(
			'guid' => $this->guid,
			'limit' => 0
		);
		if ($name) {
			$options['annotation_name'] = $name;
		}

		return elgg_delete_annotations($options);
	}

	/**
	 * Deletes all annotations owned by this object (annotations.owner_guid = $this->guid).
	 * If you pass a name, only annotations matching that name will be deleted.
	 *
	 * @param null|string $name The name of annotations to delete.
	 * @return bool
	 * @since 1.8
	 */
	public function deleteOwnedAnnotations($name = null) {
		// access is turned off for this because they might
		// no longer have access to an entity they created annotations on.
		$ia = elgg_set_ignore_access(true);
		$options = array(
			'annotation_owner_guid' => $this->guid,
			'limit' => 0
		);
		if ($name) {
			$options['annotation_name'] = $name;
		}

		$r = elgg_delete_annotations($options);
		elgg_set_ignore_access($ia);
		return $r;
	}

	/**
	 * Disables annotations for this entity, optionally based on name.
	 *
	 * @param string $name An options name of annotations to disable.
	 * @return bool
	 * @since 1.8
	 */
	public function disableAnnotations($name = '') {
		$options = array(
			'guid' => $this->guid,
			'limit' => 0
		);
		if ($name) {
			$options['annotation_name'] = $name;
		}

		return elgg_disable_annotations($options);
	}

	/**
	 * Enables annotations for this entity, optionally based on name.
	 *
	 * @warning Before calling this, you must use {@link access_show_hidden_entities()}
	 *
	 * @param string $name An options name of annotations to enable.
	 * @return bool
	 * @since 1.8
	 */
	public function enableAnnotations($name = '') {
		$options = array(
			'guid' => $this->guid,
			'limit' => 0
		);
		if ($name) {
			$options['annotation_name'] = $name;
		}

		return elgg_enable_annotations($options);
	}

	/**
	 * Helper function to return annotation calculation results
	 *
	 * @param string $name        The annotation name.
	 * @param string $calculation A valid MySQL function to run its values through
	 * @return mixed
	 */
	private function getAnnotationCalculation($name, $calculation) {
		$options = array(
			'guid' => $this->getGUID(),
			'distinct' => false,
			'annotation_name' => $name,
			'annotation_calculation' => $calculation
		);

		return elgg_get_annotations($options);
	}

	/**
	 * Adds an annotation to an entity.
	 *
	 * @warning By default, annotations are private.
	 *
	 * @warning Annotating an unsaved entity more than once with the same name
	 *          will only save the last annotation.
	 *
	 * @param string $name       Annotation name
	 * @param mixed  $value      Annotation value
	 * @param int    $access_id  Access ID
	 * @param int    $owner_guid GUID of the annotation owner
	 * @param string $vartype    The type of annotation value
	 *
	 * @return bool|int Returns int if an annotation is saved
	 */
	public function annotate($name, $value, $access_id = ACCESS_PRIVATE, $owner_guid = 0, $vartype = "") {
		if ((int) $this->guid > 0) {
			return create_annotation($this->getGUID(), $name, $value, $vartype, $owner_guid, $access_id);
		} else {
			$this->temp_annotations[$name] = $value;
		}
		return true;
	}

	/**
	 * Gets an array of annotations.
	 *
	 * To retrieve annotations on an unsaved entity, pass array('name' => [annotation name])
	 * as the options array.
	 *
	 * @param array  $options Array of options for elgg_get_annotations() except guid. This
	 *               may be passed a string annotation name, but this usage is deprecated.
	 * @param int    $limit   Limit (deprecated)
	 * @param int    $offset  Offset (deprecated)
	 * @param string $order   Order by time: asc or desc (deprecated)
	 *
	 * @return array
	 * @see elgg_get_annotations()
	 */
	public function getAnnotations($options = array(), $limit = 50, $offset = 0, $order = "asc") {
		if (!is_array($options)) {
			elgg_deprecated_notice("\ElggEntity::getAnnotations() takes an array of options.", 1.9);
		}

		if ((int) ($this->guid) > 0) {
			if (!is_array($options)) {
				$options = array(
					'guid' => $this->guid,
					'annotation_name' => $options,
					'limit' => $limit,
					'offset' => $offset,
				);

				if ($order != 'asc') {
					$options['reverse_order_by'] = true;
				}
			} else {
				$options['guid'] = $this->guid;
			}

			return elgg_get_annotations($options);
		} else {
			if (!is_array($options)) {
				$name = $options;
			} else {
				$name = elgg_extract('annotation_name', $options, '');
			}

			if (isset($this->temp_annotations[$name])) {
				return array($this->temp_annotations[$name]);
			}
		}

		return array();
	}

	/**
	 * Count annotations.
	 *
	 * @param string $name The type of annotation.
	 *
	 * @return int
	 */
	public function countAnnotations($name = "") {
		return $this->getAnnotationCalculation($name, 'count');
	}

	/**
	 * Get the average of an integer type annotation.
	 *
	 * @param string $name Annotation name
	 *
	 * @return int
	 */
	public function getAnnotationsAvg($name) {
		return $this->getAnnotationCalculation($name, 'avg');
	}

	/**
	 * Get the sum of integer type annotations of a given name.
	 *
	 * @param string $name Annotation name
	 *
	 * @return int
	 */
	public function getAnnotationsSum($name) {
		return $this->getAnnotationCalculation($name, 'sum');
	}

	/**
	 * Get the minimum of integer type annotations of given name.
	 *
	 * @param string $name Annotation name
	 *
	 * @return int
	 */
	public function getAnnotationsMin($name) {
		return $this->getAnnotationCalculation($name, 'min');
	}

	/**
	 * Get the maximum of integer type annotations of a given name.
	 *
	 * @param string $name Annotation name
	 *
	 * @return int
	 */
	public function getAnnotationsMax($name) {
		return $this->getAnnotationCalculation($name, 'max');
	}

	/**
	 * Count the number of comments attached to this entity.
	 *
	 * @return int Number of comments
	 * @since 1.8.0
	 */
	public function countComments() {
		$params = array('entity' => $this);
		$num = _elgg_services()->hooks->trigger('comments:count', $this->getType(), $params);

		if (is_int($num)) {
			return $num;
		} else {
			return elgg_get_entities(array(
				'type' => 'object',
				'subtype' => 'comment',
				'container_guid' => $this->getGUID(),
				'count' => true,
				'distinct' => false,
			));
		}
	}

	/**
	 * Gets an array of entities with a relationship to this entity.
	 *
	 * @param array $options Options array. See elgg_get_entities_from_relationship()
	 *                       for a list of options. 'relationship_guid' is set to
	 *                       this entity.
	 * @param bool  $inverse Is this an inverse relationship? (deprecated)
	 * @param int   $limit   Number of elements to return (deprecated)
	 * @param int   $offset  Indexing offset (deprecated)
	 *
	 * @return array|false An array of entities or false on failure
	 * @see elgg_get_entities_from_relationship()
	 */
	public function getEntitiesFromRelationship($options = array(), $inverse = false, $limit = 50, $offset = 0) {
		if (is_array($options)) {
			$options['relationship_guid'] = $this->getGUID();
			return elgg_get_entities_from_relationship($options);
		} else {
			elgg_deprecated_notice("\ElggEntity::getEntitiesFromRelationship takes an options array", 1.9);
			return elgg_get_entities_from_relationship(array(
				'relationship' => $options,
				'relationship_guid' => $this->getGUID(),
				'inverse_relationship' => $inverse,
				'limit' => $limit,
				'offset' => $offset
			));
		}
	}

	/**
	 * Gets the number of entities from a specific relationship type
	 *
	 * @param string $relationship         Relationship type (eg "friends")
	 * @param bool   $inverse_relationship Invert relationship
	 *
	 * @return int|false The number of entities or false on failure
	 */
	public function countEntitiesFromRelationship($relationship, $inverse_relationship = false) {
		return elgg_get_entities_from_relationship(array(
			'relationship' => $relationship,
			'relationship_guid' => $this->getGUID(),
			'inverse_relationship' => $inverse_relationship,
			'count' => true
		));
	}

	/**
	 * Can a user edit this entity?
	 *
	 * @tip Can be overridden by registering for the permissions_check plugin hook.
	 *
	 * @param int $user_guid The user GUID, optionally (default: logged in user)
	 *
	 * @return bool Whether this entity is editable by the given user.
	 * @see elgg_set_ignore_access()
	 */
	public function canEdit($user_guid = 0) {
		$user_guid = (int)$user_guid;
		$user = get_entity($user_guid);
		if (!$user) {
			$user = _elgg_services()->session->getLoggedInUser();
		}

		$return = false;

		// Test user if possible - should default to false unless a plugin hook says otherwise
		if ($user) {
			if ($this->getOwnerGUID() == $user->getGUID()) {
				$return = true;
			}
			
			if ($this->getContainerGUID() == $user->getGUID()) {
				$return = true;
			}
			
			if ($this->getGUID() == $user->getGUID()) {
				$return = true;
			}

			$container = $this->getContainerEntity();
			if ($container && $container->canEdit($user->getGUID())) {
				$return = true;
			}
		}

		$params = array('entity' => $this, 'user' => $user);
		return _elgg_services()->hooks->trigger('permissions_check', $this->type, $params, $return);
	}

	/**
	 * Can a user delete this entity?
	 *
	 * @tip Can be overridden by registering for the permissions_check:delete plugin hook.
	 *
	 * @param int $user_guid The user GUID, optionally (default: logged in user)
	 *
	 * @return bool Whether this entity is deletable by the given user.
	 * @since 1.11
	 * @see elgg_set_ignore_access()
	 */
	public function canDelete($user_guid = 0) {
		$user_guid = (int) $user_guid;

		if (!$user_guid) {
			$user_guid = _elgg_services()->session->getLoggedInUserGuid();
		}

		// need to ignore access and show hidden entities for potential hidden/disabled users
		$ia = elgg_set_ignore_access(true);
		$show_hidden = access_show_hidden_entities(true);
		
		$user = _elgg_services()->entityTable->get($user_guid, 'user');
		
		elgg_set_ignore_access($ia);
		access_show_hidden_entities($show_hidden);
		
		if ($user_guid & !$user) {
			// requested to check access for a specific user_guid, but there is no user entity, so return false
			$message = _elgg_services()->translator->translate('entity:can_delete:invaliduser', array($user_guid));
			_elgg_services()->logger->warning($message);
			
			return false;
		}
		
		$return = $this->canEdit($user_guid);

		$params = array('entity' => $this, 'user' => $user);
		return _elgg_services()->hooks->trigger('permissions_check:delete', $this->type, $params, $return);
	}

	/**
	 * Can a user edit metadata on this entity?
	 *
	 * If no specific metadata is passed, it returns whether the user can
	 * edit any metadata on the entity.
	 *
	 * @tip Can be overridden by by registering for the permissions_check:metadata
	 * plugin hook.
	 *
	 * @param \ElggMetadata $metadata  The piece of metadata to specifically check or null for any metadata
	 * @param int           $user_guid The user GUID, optionally (default: logged in user)
	 *
	 * @return bool
	 * @see elgg_set_ignore_access()
	 */
	public function canEditMetadata($metadata = null, $user_guid = 0) {
		if (!$this->guid) {
			// @todo cannot edit metadata on unsaved entity?
			return false;
		}

		if ($user_guid) {
			$user = get_user($user_guid);
			if (!$user) {
				return false;
			}
		} else {
			$user = _elgg_services()->session->getLoggedInUser();
			$user_guid = $user->guid;
		}

		$return = null;

		// if metadata is not owned or owned by the user, then can edit
		if ($metadata && ($metadata->owner_guid == 0 || $metadata->owner_guid == $user_guid)) {
			$return = true;
		}

		if (is_null($return)) {
			$return = $this->canEdit($user_guid);
		}

		// metadata and user may be null
		$params = array('entity' => $this, 'user' => $user, 'metadata' => $metadata);
		return _elgg_services()->hooks->trigger('permissions_check:metadata', $this->type, $params, $return);
	}

	/**
	 * Can a user add an entity to this container
	 *
	 * @param int    $user_guid The GUID of the user creating the entity (0 for logged in user).
	 * @param string $type      The type of entity we're looking to write
	 * @param string $subtype   The subtype of the entity we're looking to write
	 *
	 * @return bool
	 * @see elgg_set_ignore_access()
	 */
	public function canWriteToContainer($user_guid = 0, $type = 'all', $subtype = 'all') {
		return can_write_to_container($user_guid, $this->guid, $type, $subtype);
	}

	/**
	 * Can a user comment on an entity?
	 *
	 * @tip Can be overridden by registering for the permissions_check:comment,
	 * <entity type> plugin hook.
	 *
	 * @param int $user_guid User guid (default is logged in user)
	 *
	 * @return bool
	 */
	public function canComment($user_guid = 0) {
		if ($user_guid == 0) {
			$user_guid = _elgg_services()->session->getLoggedInUserGuid();
		}
		$user = get_entity($user_guid);

		// By default, we don't take a position of whether commenting is allowed
		// because it is handled by the subclasses of \ElggEntity
		$params = array('entity' => $this, 'user' => $user);
		return _elgg_services()->hooks->trigger('permissions_check:comment', $this->type, $params, null);
	}

	/**
	 * Can a user annotate an entity?
	 *
	 * @tip Can be overridden by registering for the permissions_check:annotate,
	 * <entity type> plugin hook.
	 *
	 * @tip If you want logged out users to annotate an object, do not call
	 * canAnnotate(). It's easier than using the plugin hook.
	 *
	 * @param int    $user_guid       User guid (default is logged in user)
	 * @param string $annotation_name The name of the annotation (default is unspecified)
	 *
	 * @return bool
	 */
	public function canAnnotate($user_guid = 0, $annotation_name = '') {
		if ($user_guid == 0) {
			$user_guid = _elgg_services()->session->getLoggedInUserGuid();
		}
		$user = get_entity($user_guid);

		$return = true;
		if (!$user) {
			$return = false;
		}

		$params = array(
			'entity' => $this,
			'user' => $user,
			'annotation_name' => $annotation_name,
		);
		return _elgg_services()->hooks->trigger('permissions_check:annotate', $this->type, $params, $return);
	}

	/**
	 * Returns the access_id.
	 *
	 * @return int The access ID
	 */
	public function getAccessID() {
		return $this->access_id;
	}

	/**
	 * Returns the guid.
	 *
	 * @return int|null GUID
	 */
	public function getGUID() {
		return $this->guid;
	}

	/**
	 * Returns the entity type
	 *
	 * @return string The entity type
	 */
	public function getType() {
		return $this->type;
	}

	/**
	 * Get the entity subtype
	 *
	 * @return string The entity subtype
	 */
	public function getSubtype() {
		// If this object hasn't been saved, then return the subtype string.
		if ($this->attributes['guid']) {
			return get_subtype_from_id($this->attributes['subtype']);
		}
		return $this->attributes['subtype'];
	}

	/**
	 * Get the guid of the entity's owner.
	 *
	 * @return int The owner GUID
	 */
	public function getOwnerGUID() {
		return (int)$this->owner_guid;
	}

	/**
	 * Gets the \ElggEntity that owns this entity.
	 *
	 * @return \ElggEntity The owning entity
	 */
	public function getOwnerEntity() {
		return get_entity($this->owner_guid);
	}

	/**
	 * Set the container for this object.
	 *
	 * @param int $container_guid The ID of the container.
	 *
	 * @return bool
	 */
	public function setContainerGUID($container_guid) {
		return $this->container_guid = (int)$container_guid;
	}

	/**
	 * Gets the container GUID for this entity.
	 *
	 * @return int
	 */
	public function getContainerGUID() {
		return (int)$this->container_guid;
	}

	/**
	 * Get the container entity for this object.
	 *
	 * @return \ElggEntity
	 * @since 1.8.0
	 */
	public function getContainerEntity() {
		return get_entity($this->getContainerGUID());
	}

	/**
	 * Returns the UNIX epoch time that this entity was last updated
	 *
	 * @return int UNIX epoch time
	 */
	public function getTimeUpdated() {
		return $this->time_updated;
	}

	/**
	 * Gets the URL for this entity.
	 *
	 * Plugins can register for the 'entity:url', <type> plugin hook to
	 * customize the url for an entity.
	 *
	 * @return string The URL of the entity
	 */
	public function getURL() {
		
		$url = "";

		// @todo remove when elgg_register_entity_url_handler() has been removed
		if ($this->guid) {
			global $CONFIG;
			if (isset($CONFIG->entity_url_handler[$this->getType()][$this->getSubtype()])) {
				$function = $CONFIG->entity_url_handler[$this->getType()][$this->getSubtype()];
				if (is_callable($function)) {
					$url = call_user_func($function, $this);
				}
			} elseif (isset($CONFIG->entity_url_handler[$this->getType()]['all'])) {
				$function = $CONFIG->entity_url_handler[$this->getType()]['all'];
				if (is_callable($function)) {
					$url = call_user_func($function, $this);
				}
			} elseif (isset($CONFIG->entity_url_handler['all']['all'])) {
				$function = $CONFIG->entity_url_handler['all']['all'];
				if (is_callable($function)) {
					$url = call_user_func($function, $this);
				}
			}

			if ($url) {
				$url = elgg_normalize_url($url);
			}
		}

		$type = $this->getType();
		$params = array('entity' => $this);
		$url = _elgg_services()->hooks->trigger('entity:url', $type, $params, $url);

		// @todo remove when \ElggEntity::setURL() has been removed
		if (!empty($this->url_override)) {
			$url = $this->url_override;
		}

		return elgg_normalize_url($url);
	}

	/**
	 * Overrides the URL returned by getURL()
	 *
	 * @warning This override exists only for the life of the object.
	 *
	 * @param string $url The new item URL
	 *
	 * @return string The URL
	 * @deprecated 1.9.0 See \ElggEntity::getURL() for details on the plugin hook
	 */
	public function setURL($url) {
		elgg_deprecated_notice('\ElggEntity::setURL() has been replaced by the "entity:url" plugin hook', 1.9);
		$this->url_override = $url;
		return $url;
	}

	/**
	 * Get the URL for this entity's icon
	 *
	 * Plugins can register for the 'entity:icon:url', <type> plugin hook
	 * to customize the icon for an entity.
	 *
	 * @param mixed $params A string defining the size of the icon (e.g. tiny, small, medium, large)
	 *                      or an array of parameters including 'size'
	 * @return string The URL
	 * @since 1.8.0
	 */
	public function getIconURL($params = array()) {
		if (is_array($params)) {
			$size = elgg_extract('size', $params, 'medium');
		} else {
			$size = is_string($params) ? $params : 'medium';
			$params = array();
		}
		$size = elgg_strtolower($size);

		$params['entity'] = $this;
		$params['size'] = $size;

		$type = $this->getType();

		$url = _elgg_services()->hooks->trigger('entity:icon:url', $type, $params, null);
		if ($url == null) {
			$url = elgg_get_simplecache_url("icons/default/$size.png");
		}

		return elgg_normalize_url($url);
	}

	/**
	 * Add this entity to a site
	 *
	 * This creates a 'member_of_site' relationship.
	 *
	 * @param \ElggSite $site The site to add this entity to
	 *
	 * @return bool
	 * @todo add \ElggSite type hint once we have removed addToSite() from \ElggUser
	 * and \ElggObject
	 */
	public function addToSite($site) {
		if (!elgg_instanceof($site, 'site')) {
			return false;
		}

		return $site->addEntity($this);
	}

	/**
	 * Remove this entity from a site
	 *
	 * This deletes the 'member_of_site' relationship.
	 *
	 * @param \ElggSite $site The site to remove this entity from
	 *
	 * @return bool
	 * @todo add \ElggSite type hint once we have removed addToSite() from \ElggUser
	 */
	public function removeFromSite($site) {
		if (!elgg_instanceof($site, 'site')) {
			return false;
		}

		return $site->removeEntity($this);
	}

	/**
	 * Gets the sites this entity is a member of
	 *
	 * Site membership is determined by relationships and not site_guid.
	 *
	 * @param array $options Options array for elgg_get_entities_from_relationship()
	 *                       Parameters set automatically by this method:
	 *                       'relationship', 'relationship_guid', 'inverse_relationship'
	 *
	 * @return array
	 * @todo add type hint when \ElggUser and \ElggObject have been updates
	 */
	public function getSites($options = array()) {
		$options['relationship'] = 'member_of_site';
		$options['relationship_guid'] = $this->guid;
		$options['inverse_relationship'] = false;
		if (!isset($options['site_guid']) || !isset($options['site_guids'])) {
			$options['site_guids'] = ELGG_ENTITIES_ANY_VALUE;
		}

		return elgg_get_entities_from_relationship($options);
	}

	/**
	 * Tests to see whether the object has been fully loaded.
	 *
	 * @return bool
	 */
	public function isFullyLoaded() {
		return ! ($this->tables_loaded < $this->tables_split);
	}

	/**
	 * Save an entity.
	 *
	 * @return bool|int
	 * @throws InvalidParameterException
	 * @throws IOException
	 */
	public function save() {
		$guid = $this->getGUID();
		if ($guid > 0) {
			return $this->update();
		} else {
			$guid = $this->create();
			if ($guid) {
				if (_elgg_services()->events->trigger('create', $this->type, $this)) {
					return $guid;
				} else {
					// plugins that return false to event don't need to override the access system
					$ia = elgg_set_ignore_access(true);
					$this->delete();
					elgg_set_ignore_access($ia);
				}
			}
		}
		
		return false;
	}
	
	/**
	 * Create a new entry in the entities table.
	 *
	 * Saves the base information in the entities table for the entity.  Saving
	 * the type-specific information is handled in the calling class method.
	 *
	 * @warning Entities must have an entry in both the entities table and their type table
	 * or they will throw an exception when loaded.
	 *
	 * @return int The new entity's GUID
	 * @throws InvalidParameterException If the entity's type has not been set.
	 * @throws IOException If the new row fails to write to the DB.
	 */
	protected function create() {
		global $CONFIG;

		// Using attribute array directly; get function does something special!
		$type = $this->getDatabase()->sanitizeString($this->attributes['type']);
		if ($type == "") {
			throw new \InvalidParameterException("Entity type must be set.");
		}
		
		$subtype = $this->attributes['subtype'];
		$subtype_id = add_subtype($type, $subtype);
		$owner_guid = (int)$this->attributes['owner_guid'];
		$access_id = (int)$this->attributes['access_id'];
		$now = (string)time();
		$time_created = isset($this->attributes['time_created']) ? (int)$this->attributes['time_created'] : $now;

		$site_guid = $this->attributes['site_guid'];
		if ($site_guid == 0) {
			$site_guid = $CONFIG->site_guid;
		}
		$site_guid = (int)$site_guid;
		
		$container_guid = $this->attributes['container_guid'];
		if ($container_guid == 0) {
			$container_guid = $owner_guid;
		}
		$container_guid = (int)$container_guid;

		if ($access_id == ACCESS_DEFAULT) {
			throw new \InvalidParameterException('ACCESS_DEFAULT is not a valid access level. See its documentation in elgglib.h');
		}

		$owner = $this->getOwnerEntity();
		if ($owner && !$owner->canWriteToContainer(0, $type, $subtype)) {
			return false;
		}
		
		if ($owner_guid != $container_guid) {
			$container = $this->getContainerEntity();
			if ($container && !$container->canWriteToContainer(0, $type, $subtype)) {
				return false;
			}
		}
		
		$result = $this->getDatabase()->insertData("INSERT into {$CONFIG->dbprefix}entities
			(type, subtype, owner_guid, site_guid, container_guid,
				access_id, time_created, time_updated, last_action)
			values
			('$type', $subtype_id, $owner_guid, $site_guid, $container_guid,
				$access_id, $time_created, $now, $now)");

		if (!$result) {
			throw new \IOException("Unable to save new object's base entity information!");
		}
	
		// for BC with 1.8, ->subtype always returns ID, ->getSubtype() the string
		$this->attributes['subtype'] = (int)$subtype_id;
		$this->attributes['guid'] = (int)$result;
		$this->attributes['time_created'] = (int)$time_created;
		$this->attributes['time_updated'] = (int)$now;
		$this->attributes['last_action'] = (int)$now;
		$this->attributes['site_guid'] = (int)$site_guid;
		$this->attributes['container_guid'] = (int)$container_guid;

		// Save any unsaved metadata
		if (sizeof($this->temp_metadata) > 0) {
			foreach ($this->temp_metadata as $name => $value) {
				$this->$name = $value;
			}
			
			$this->temp_metadata = array();
		}

		// Save any unsaved annotations.
		if (sizeof($this->temp_annotations) > 0) {
			foreach ($this->temp_annotations as $name => $value) {
				$this->annotate($name, $value);
			}
			
			$this->temp_annotations = array();
		}

		// Save any unsaved private settings.
		if (sizeof($this->temp_private_settings) > 0) {
			foreach ($this->temp_private_settings as $name => $value) {
				$this->setPrivateSetting($name, $value);
			}
			
			$this->temp_private_settings = array();
		}

		_elgg_cache_entity($this);
		
		return $result;
	}

	/**
	 * Update the entity in the database.
	 *
	 * @return bool Whether the update was successful.
	 *
	 * @throws InvalidParameterException
	 */
	protected function update() {
		global $CONFIG;

		// See #5600. This ensures canEdit() checks the BD persisted entity so it sees the
		// persisted owner_guid, container_guid, etc.
		_elgg_disable_caching_for_entity($this->guid);
		$persisted_entity = get_entity($this->guid);
		if (!$persisted_entity) {
			// Why worry about this case? If access control was off when the user fetched this object but
			// was turned back on again. Better to just bail than to turn access control off again.
			return false;
		}

		$allow_edit = $persisted_entity->canEdit();
		unset($persisted_entity);

		if ($allow_edit) {
			// give old update event a chance to stop the update
			$allow_edit = _elgg_services()->events->trigger('update', $this->type, $this);
		}

		_elgg_enable_caching_for_entity($this->guid);

		if (!$allow_edit) {
			return false;
		}

		// See #6225. We copy these after the update event in case a handler changed one of them.
		$guid = (int)$this->guid;
		$owner_guid = (int)$this->owner_guid;
		$access_id = (int)$this->access_id;
		$container_guid = (int)$this->container_guid;
		$time_created = (int)$this->time_created;
		$time = time();

		if ($access_id == ACCESS_DEFAULT) {
			throw new \InvalidParameterException('ACCESS_DEFAULT is not a valid access level. See its documentation in elgglib.php');
		}
		
		$ret = $this->getDatabase()->updateData("UPDATE {$CONFIG->dbprefix}entities
			set owner_guid='$owner_guid', access_id='$access_id',
			container_guid='$container_guid', time_created='$time_created',
			time_updated='$time' WHERE guid=$guid");
		
		elgg_trigger_after_event('update', $this->type, $this);

		// TODO(evan): Move this to \ElggObject?
		if ($this instanceof \ElggObject) {
			update_river_access_by_object($guid, $access_id);
		}

		// If memcache is available then delete this entry from the cache
		static $newentity_cache;
		if ((!$newentity_cache) && (is_memcache_available())) {
			$newentity_cache = new \ElggMemcache('new_entity_cache');
		}
		if ($newentity_cache) {
			$newentity_cache->delete($guid);
		}

		if ($ret !== false) {
			$this->attributes['time_updated'] = $time;
		}

		_elgg_cache_entity($this);

		// Handle cases where there was no error BUT no rows were updated!
		return $ret !== false;
	}

	/**
	 * Loads attributes from the entities table into the object.
	 *
	 * @param mixed $guid GUID of entity or \stdClass object from entities table
	 *
	 * @return bool
	 */
	protected function load($guid) {
		if ($guid instanceof \stdClass) {
			$row = $guid;
		} else {
			$row = get_entity_as_row($guid);
		}

		if ($row) {
			// Create the array if necessary - all subclasses should test before creating
			if (!is_array($this->attributes)) {
				$this->attributes = array();
			}

			// Now put these into the attributes array as core values
			$objarray = (array) $row;
			foreach ($objarray as $key => $value) {
				$this->attributes[$key] = $value;
			}

			// Increment the portion counter
			if (!$this->isFullyLoaded()) {
				$this->tables_loaded++;
			}

			// guid needs to be an int  https://github.com/elgg/elgg/issues/4111
			$this->attributes['guid'] = (int)$this->attributes['guid'];

			// for BC with 1.8, ->subtype always returns ID, ->getSubtype() the string
			$this->attributes['subtype'] = (int)$this->attributes['subtype'];

			// Cache object handle
			if ($this->attributes['guid']) {
				_elgg_cache_entity($this);
			}

			return true;
		}

		return false;
	}

	/**
	 * Stores non-attributes from the loading of the entity as volatile data
	 *
	 * @param array $data Key value array
	 * @return void
	 */
	protected function loadAdditionalSelectValues(array $data) {
		foreach ($data as $name => $value) {
			$this->setVolatileData("select:$name", $value);
		}
	}
	
	/**
	 * Load new data from database into existing entity. Overwrites data but
	 * does not change values not included in the latest data.
	 *
	 * @internal This is used when the same entity is selected twice during a
	 * request in case different select clauses were used to load different data
	 * into volatile data.
	 *
	 * @param \stdClass $row DB row with new entity data
	 * @return bool
	 * @access private
	 */
	public function refresh(\stdClass $row) {
		if ($row instanceof \stdClass) {
			return $this->load($row);
		}
		return false;
	}

	/**
	 * Disable this entity.
	 *
	 * Disabled entities are not returned by getter functions.
	 * To enable an entity, use {@link \ElggEntity::enable()}.
	 *
	 * Recursively disabling an entity will disable all entities
	 * owned or contained by the parent entity.
	 *
	 * You can ignore the disabled field by using {@link access_show_hidden_entities()}.
	 *
	 * @note Internal: Disabling an entity sets the 'enabled' column to 'no'.
	 *
	 * @param string $reason    Optional reason
	 * @param bool   $recursive Recursively disable all contained entities?
	 *
	 * @return bool
	 * @see \ElggEntity::enable()
	 */
	public function disable($reason = "", $recursive = true) {
		if (!$this->guid) {
			return false;
		}
		
		if (!_elgg_services()->events->trigger('disable', $this->type, $this)) {
			return false;
		}
		
		if (!$this->canEdit()) {
			return false;
		}

		_elgg_invalidate_cache_for_entity($this->guid);
		
		if ($reason) {
			$this->disable_reason = $reason;
		}

		global $CONFIG;
		$guid = (int)$this->guid;
		
		if ($recursive) {
			$hidden = access_get_show_hidden_status();
			access_show_hidden_entities(true);
			$ia = elgg_set_ignore_access(true);
			
			$sub_entities = $this->getDatabase()->getData("SELECT * FROM {$CONFIG->dbprefix}entities
				WHERE (
				container_guid = $guid
				OR owner_guid = $guid
				OR site_guid = $guid
				) AND enabled='yes'", 'entity_row_to_elggstar');

			if ($sub_entities) {
				foreach ($sub_entities as $e) {
					add_entity_relationship($e->guid, 'disabled_with', $this->guid);
					$e->disable($reason);
				}
			}
			
			access_show_hidden_entities($hidden);
			elgg_set_ignore_access($ia);
		}

		$this->disableMetadata();
		$this->disableAnnotations();

		$res = $this->getDatabase()->updateData("UPDATE {$CONFIG->dbprefix}entities
			SET enabled = 'no'
			WHERE guid = $guid");

		if ($res) {
			$this->attributes['enabled'] = 'no';
			_elgg_services()->events->trigger('disable:after', $this->type, $this);
		}

		return $res;
	}

	/**
	 * Enable the entity
	 *
	 * @warning Disabled entities can't be loaded unless
	 * {@link access_show_hidden_entities(true)} has been called.
	 *
	 * @param bool $recursive Recursively enable all entities disabled with the entity?
	 * @see access_show_hiden_entities()
	 * @return bool
	 */
	public function enable($recursive = true) {
		$guid = (int)$this->guid;
		if (!$guid) {
			return false;
		}
		
		if (!_elgg_services()->events->trigger('enable', $this->type, $this)) {
			return false;
		}
		
		if (!$this->canEdit()) {
			return false;
		}
		
		global $CONFIG;
	
		// Override access only visible entities
		$old_access_status = access_get_show_hidden_status();
		access_show_hidden_entities(true);
	
		$result = $this->getDatabase()->updateData("UPDATE {$CONFIG->dbprefix}entities
			SET enabled = 'yes'
			WHERE guid = $guid");

		$this->deleteMetadata('disable_reason');
		$this->enableMetadata();
		$this->enableAnnotations();

		if ($recursive) {
			$disabled_with_it = elgg_get_entities_from_relationship(array(
				'relationship' => 'disabled_with',
				'relationship_guid' => $guid,
				'inverse_relationship' => true,
				'limit' => 0,
			));

			foreach ($disabled_with_it as $e) {
				$e->enable();
				remove_entity_relationship($e->guid, 'disabled_with', $guid);
			}
		}
	
		access_show_hidden_entities($old_access_status);
	
		if ($result) {
			$this->attributes['enabled'] = 'yes';
			_elgg_services()->events->trigger('enable:after', $this->type, $this);
		}

		return $result;
	}

	/**
	 * Is this entity enabled?
	 *
	 * @return boolean Whether this entity is enabled.
	 */
	public function isEnabled() {
		return $this->enabled == 'yes';
	}

	/**
	 * Deletes the entity.
	 *
	 * Removes the entity and its metadata, annotations, relationships,
	 * river entries, and private data.
	 *
	 * Optionally can remove entities contained and owned by this entity.
	 *
	 * @warning If deleting recursively, this bypasses ownership of items contained by
	 * the entity.  That means that if the container_guid = $this->guid, the item will
	 * be deleted regardless of who owns it.
	 *
	 * @param bool $recursive If true (default) then all entities which are
	 *                        owned or contained by $this will also be deleted.
	 *
	 * @return bool
	 */
	public function delete($recursive = true) {
		global $CONFIG;

		$guid = $this->guid;
		if (!$guid) {
			return false;
		}
		
		// first check if we can delete this entity
		// NOTE: in Elgg <= 1.10.3 this was after the delete event,
		// which could potentially remove some content if the user didn't have access
		if (!$this->canDelete()) {
			return false;
		}

		// now trigger an event to let others know this entity is about to be deleted
		// so they can prevent it or take their own actions
		if (!_elgg_services()->events->trigger('delete', $this->type, $this)) {
			return false;
		}
		
		_elgg_invalidate_cache_for_entity($guid);
		
		// If memcache is available then delete this entry from the cache
		static $newentity_cache;
		if ((!$newentity_cache) && (is_memcache_available())) {
			$newentity_cache = new \ElggMemcache('new_entity_cache');
		}
		if ($newentity_cache) {
			$newentity_cache->delete($guid);
		}

		// Delete contained owned and otherwise releated objects (depth first)
		if ($recursive) {
			// Temporarily overriding access controls
			$entity_disable_override = access_get_show_hidden_status();
			access_show_hidden_entities(true);
			$ia = elgg_set_ignore_access(true);

			// @todo there was logic in the original code that ignored
			// entities with owner or container guids of themselves.
			// this should probably be prevented in \ElggEntity instead of checked for here
			$options = array(
				'wheres' => array(
					"((container_guid = $guid OR owner_guid = $guid OR site_guid = $guid)"
					. " AND guid != $guid)"
					),
				'limit' => 0
			);

			$batch = new \ElggBatch('elgg_get_entities', $options);
			$batch->setIncrementOffset(false);

			foreach ($batch as $e) {
				$e->delete(true);
			}

			access_show_hidden_entities($entity_disable_override);
			elgg_set_ignore_access($ia);
		}

		$entity_disable_override = access_get_show_hidden_status();
		access_show_hidden_entities(true);
		$ia = elgg_set_ignore_access(true);
		
		// Now delete the entity itself
		$this->deleteMetadata();
		$this->deleteOwnedMetadata();
		$this->deleteAnnotations();
		$this->deleteOwnedAnnotations();
		$this->deleteRelationships();
		$this->deleteAccessCollectionMemberships();
		$this->deleteOwnedAccessCollections();

		access_show_hidden_entities($entity_disable_override);
		elgg_set_ignore_access($ia);

		elgg_delete_river(array('subject_guid' => $guid));
		elgg_delete_river(array('object_guid' => $guid));
		elgg_delete_river(array('target_guid' => $guid));
		remove_all_private_settings($guid);

		$res = $this->getDatabase()->deleteData("DELETE FROM {$CONFIG->dbprefix}entities WHERE guid = $guid");
		if ($res) {
			$sub_table = "";

			// Where appropriate delete the sub table
			switch ($this->type) {
				case 'object' :
					$sub_table = $CONFIG->dbprefix . 'objects_entity';
					break;
				case 'user' :
					$sub_table = $CONFIG->dbprefix . 'users_entity';
					break;
				case 'group' :
					$sub_table = $CONFIG->dbprefix . 'groups_entity';
					break;
				case 'site' :
					$sub_table = $CONFIG->dbprefix . 'sites_entity';
					break;
			}

			if ($sub_table) {
				$this->getDatabase()->deleteData("DELETE FROM $sub_table WHERE guid = $guid");
			}
		}
		
		_elgg_clear_entity_files($this);

		return (bool)$res;
	}

	/**
	 * {@inheritdoc}
	 */
	public function toObject() {
		$object = $this->prepareObject(new \stdClass());
		$params = array('entity' => $this);
		$object = _elgg_services()->hooks->trigger('to:object', 'entity', $params, $object);
		return $object;
	}

	/**
	 * Prepare an object copy for toObject()
	 *
	 * @param \stdClass $object Object representation of the entity
	 * @return \stdClass
	 */
	protected function prepareObject($object) {
		$object->guid = $this->guid;
		$object->type = $this->getType();
		$object->subtype = $this->getSubtype();
		$object->owner_guid = $this->getOwnerGUID();
		$object->container_guid = $this->getContainerGUID();
		$object->site_guid = (int)$this->site_guid;
		$object->time_created = date('c', $this->getTimeCreated());
		$object->time_updated = date('c', $this->getTimeUpdated());
		$object->url = $this->getURL();
		$object->read_access = (int)$this->access_id;
		return $object;
	}

	/*
	 * LOCATABLE INTERFACE
	 */

	/**
	 * Gets the 'location' metadata for the entity
	 *
	 * @return string The location
	 */
	public function getLocation() {
		return $this->location;
	}

	/**
	 * Sets the 'location' metadata for the entity
	 *
	 * @param string $location String representation of the location
	 *
	 * @return void
	 */
	public function setLocation($location) {
		$this->location = $location;
	}

	/**
	 * Set latitude and longitude metadata tags for a given entity.
	 *
	 * @param float $lat  Latitude
	 * @param float $long Longitude
	 *
	 * @return void
	 * @todo Unimplemented
	 */
	public function setLatLong($lat, $long) {
		$this->{"geo:lat"} = $lat;
		$this->{"geo:long"} = $long;
	}

	/**
	 * Return the entity's latitude.
	 *
	 * @return float
	 * @todo Unimplemented
	 */
	public function getLatitude() {
		return (float)$this->{"geo:lat"};
	}

	/**
	 * Return the entity's longitude
	 *
	 * @return float
	 * @todo Unimplemented
	 */
	public function getLongitude() {
		return (float)$this->{"geo:long"};
	}

	/*
<<<<<<< HEAD
=======
	 * NOTABLE INTERFACE
	 */

	/**
	 * Set the time and duration of an object
	 *
	 * @param int $hour     If ommitted, now is assumed.
	 * @param int $minute   If ommitted, now is assumed.
	 * @param int $second   If ommitted, now is assumed.
	 * @param int $day      If ommitted, now is assumed.
	 * @param int $month    If ommitted, now is assumed.
	 * @param int $year     If ommitted, now is assumed.
	 * @param int $duration Duration of event, remainder of the day is assumed.
	 *
	 * @return true
	 * @deprecated 1.9
	 */
	public function setCalendarTimeAndDuration($hour = null, $minute = null, $second = null,
	$day = null, $month = null, $year = null, $duration = null) {
		elgg_deprecated_notice(__METHOD__ . ' has been deprecated', 1.9);

		$start = mktime($hour, $minute, $second, $month, $day, $year);
		$end = $start + abs($duration);
		if (!$duration) {
			$end = get_day_end($day, $month, $year);
		}

		$this->calendar_start = $start;
		$this->calendar_end = $end;

		return true;
	}

	/**
	 * Returns the start timestamp.
	 *
	 * @return int
	 * @deprecated 1.9
	 */
	public function getCalendarStartTime() {
		elgg_deprecated_notice(__METHOD__ . ' has been deprecated', 1.9);
		return (int)$this->calendar_start;
	}

	/**
	 * Returns the end timestamp.
	 *
	 * @return int
	 * @deprecated 1.9
	 */
	public function getCalendarEndTime() {
		elgg_deprecated_notice(__METHOD__ . ' has been deprecated', 1.9);
		return (int)$this->calendar_end;
	}

	/*
>>>>>>> 8f5dd5e1
	 * EXPORTABLE INTERFACE
	 */

	/**
	 * Returns an array of fields which can be exported.
	 *
	 * @return array
	 * @deprecated 1.9 Use toObject()
	 */
	public function getExportableValues() {
		elgg_deprecated_notice(__METHOD__ . ' has been deprecated by toObject()', 1.9);
		return array(
			'guid',
			'type',
			'subtype',
			'time_created',
			'time_updated',
			'container_guid',
			'owner_guid',
			'site_guid'
		);
	}

	/**
	 * Export this class into an array of ODD Elements containing all necessary fields.
	 * Override if you wish to return more information than can be found in
	 * $this->attributes (shouldn't happen)
	 *
	 * @return array
	 * @deprecated 1.9
	 */
	public function export() {
		elgg_deprecated_notice(__METHOD__ . ' has been deprecated', 1.9);
		$tmp = array();

		// Generate uuid
		$uuid = guid_to_uuid($this->getGUID());

		// Create entity
		$odd = new ODDEntity(
			$uuid,
			$this->attributes['type'],
			get_subtype_from_id($this->attributes['subtype'])
		);

		$tmp[] = $odd;

		$exportable_values = $this->getExportableValues();

		// Now add its attributes
		foreach ($this->attributes as $k => $v) {
			$meta = null;

			if (in_array($k, $exportable_values)) {
				switch ($k) {
					case 'guid':			// Dont use guid in OpenDD
					case 'type':			// Type and subtype already taken care of
					case 'subtype':
						break;

					case 'time_created':	// Created = published
						$odd->setAttribute('published', date("r", $v));
						break;

					case 'site_guid':	// Container
						$k = 'site_uuid';
						$v = guid_to_uuid($v);
						$meta = new ODDMetaData($uuid . "attr/$k/", $uuid, $k, $v);
						break;

					case 'container_guid':	// Container
						$k = 'container_uuid';
						$v = guid_to_uuid($v);
						$meta = new ODDMetaData($uuid . "attr/$k/", $uuid, $k, $v);
						break;

					case 'owner_guid':			// Convert owner guid to uuid, this will be stored in metadata
						$k = 'owner_uuid';
						$v = guid_to_uuid($v);
						$meta = new ODDMetaData($uuid . "attr/$k/", $uuid, $k, $v);
						break;

					default:
						$meta = new ODDMetaData($uuid . "attr/$k/", $uuid, $k, $v);
				}

				// set the time of any metadata created
				if ($meta) {
					$meta->setAttribute('published', date("r", $this->time_created));
					$tmp[] = $meta;
				}
			}
		}

		// Now we do something a bit special.
		/*
		 * This provides a rendered view of the entity to foreign sites.
		 */

		elgg_set_viewtype('default');
		$view = elgg_view_entity($this, array('full_view' => true));
		elgg_set_viewtype();

		$tmp[] = new ODDMetaData($uuid . "volatile/renderedentity/", $uuid,
			'renderedentity', $view, 'volatile');

		return $tmp;
	}

	/*
	 * IMPORTABLE INTERFACE
	 */

	/**
	 * Import data from an parsed ODD xml data array.
	 *
	 * @param ODD $data XML data
	 *
	 * @return true
	 *
	 * @throws InvalidParameterException
	 * @deprecated 1.9 Use toObject()
	 */
	public function import(ODD $data) {
		elgg_deprecated_notice(__METHOD__ . ' has been deprecated', 1.9);
		if (!($data instanceof ODDEntity)) {
			throw new \InvalidParameterException("import() passed an unexpected ODD class");
		}

		// Set type and subtype
		$this->attributes['type'] = $data->getAttribute('class');
		$this->attributes['subtype'] = $data->getAttribute('subclass');

		// Set owner
		$this->attributes['owner_guid'] = _elgg_services()->session->getLoggedInUserGuid(); // Import as belonging to importer.

		// Set time
		$this->attributes['time_created'] = strtotime($data->getAttribute('published'));
		$this->attributes['time_updated'] = time();

		return true;
	}

	/*
	 * SYSTEM LOG INTERFACE
	 */

	/**
	 * Return an identification for the object for storage in the system log.
	 * This id must be an integer.
	 *
	 * @return int
	 */
	public function getSystemLogID() {
		return $this->getGUID();
	}

	/**
	 * For a given ID, return the object associated with it.
	 * This is used by the system log. It can be called on any Loggable object.
	 *
	 * @param int $id GUID.
	 * @return int GUID
	 */
	public function getObjectFromID($id) {
		return get_entity($id);
	}

	/**
	 * Returns tags for this entity.
	 *
	 * @warning Tags must be registered by {@link elgg_register_tag_metadata_name()}.
	 *
	 * @param array $tag_names Optionally restrict by tag metadata names.
	 *
	 * @return array
	 */
	public function getTags($tag_names = null) {
		if ($tag_names && !is_array($tag_names)) {
			$tag_names = array($tag_names);
		}

		$valid_tags = elgg_get_registered_tag_metadata_names();
		$entity_tags = array();

		foreach ($valid_tags as $tag_name) {
			if (is_array($tag_names) && !in_array($tag_name, $tag_names)) {
				continue;
			}

			if ($tags = $this->$tag_name) {
				// if a single tag, metadata returns a string.
				// if multiple tags, metadata returns an array.
				if (is_array($tags)) {
					$entity_tags = array_merge($entity_tags, $tags);
				} else {
					$entity_tags[] = $tags;
				}
			}
		}

		return $entity_tags;
	}
	
	/**
	 * Remove the membership of all access collections for this entity (if the entity is a user)
	 *
	 * @return bool
	 * @since 1.11
	 */
	public function deleteAccessCollectionMemberships() {
	
		if (!$this->guid) {
			return false;
		}
		
		if ($this->type !== 'user') {
			return true;
		}
		
		$ac = _elgg_services()->accessCollections;
		
		$collections = $ac->getCollectionsByMember($this->guid);
		if (empty($collections)) {
			return true;
		}
		
		$result = true;
		foreach ($collections as $collection) {
			$result = $result & $ac->removeUser($this->guid, $collection->id);
		}
		
		return $result;
	}
	
	/**
	 * Remove all access collections owned by this entity
	 *
	 * @return bool
	 * @since 1.11
	 */
	public function deleteOwnedAccessCollections() {
		
		if (!$this->guid) {
			return false;
		}
		
		$ac = _elgg_services()->accessCollections;
		
		$collections = $ac->getEntityCollections($this->guid);
		if (empty($collections)) {
			return true;
		}
		
		$result = true;
		foreach ($collections as $collection) {
			$result = $result & $ac->delete($collection->id);
		}
		
		return $result;
	}
}<|MERGE_RESOLUTION|>--- conflicted
+++ resolved
@@ -2105,65 +2105,6 @@
 	}
 
 	/*
-<<<<<<< HEAD
-=======
-	 * NOTABLE INTERFACE
-	 */
-
-	/**
-	 * Set the time and duration of an object
-	 *
-	 * @param int $hour     If ommitted, now is assumed.
-	 * @param int $minute   If ommitted, now is assumed.
-	 * @param int $second   If ommitted, now is assumed.
-	 * @param int $day      If ommitted, now is assumed.
-	 * @param int $month    If ommitted, now is assumed.
-	 * @param int $year     If ommitted, now is assumed.
-	 * @param int $duration Duration of event, remainder of the day is assumed.
-	 *
-	 * @return true
-	 * @deprecated 1.9
-	 */
-	public function setCalendarTimeAndDuration($hour = null, $minute = null, $second = null,
-	$day = null, $month = null, $year = null, $duration = null) {
-		elgg_deprecated_notice(__METHOD__ . ' has been deprecated', 1.9);
-
-		$start = mktime($hour, $minute, $second, $month, $day, $year);
-		$end = $start + abs($duration);
-		if (!$duration) {
-			$end = get_day_end($day, $month, $year);
-		}
-
-		$this->calendar_start = $start;
-		$this->calendar_end = $end;
-
-		return true;
-	}
-
-	/**
-	 * Returns the start timestamp.
-	 *
-	 * @return int
-	 * @deprecated 1.9
-	 */
-	public function getCalendarStartTime() {
-		elgg_deprecated_notice(__METHOD__ . ' has been deprecated', 1.9);
-		return (int)$this->calendar_start;
-	}
-
-	/**
-	 * Returns the end timestamp.
-	 *
-	 * @return int
-	 * @deprecated 1.9
-	 */
-	public function getCalendarEndTime() {
-		elgg_deprecated_notice(__METHOD__ . ' has been deprecated', 1.9);
-		return (int)$this->calendar_end;
-	}
-
-	/*
->>>>>>> 8f5dd5e1
 	 * EXPORTABLE INTERFACE
 	 */
 
