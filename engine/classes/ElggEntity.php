--- conflicted
+++ resolved
@@ -34,7 +34,6 @@
  * @property int    $access_id      Specifies the visibility level of this entity
  * @property int    $time_created   A UNIX timestamp of when the entity was created
  * @property int    $time_updated   A UNIX timestamp of when the entity was last updated (automatically updated on save)
- * @property-read string $enabled
  */
 abstract class ElggEntity extends ElggData implements
 	Notable,    // Calendar interface
@@ -981,11 +980,7 @@
 	 * @param ElggMetadata $metadata  The piece of metadata to specifically check
 	 * @param int          $user_guid The user GUID, optionally (default: logged in user)
 	 *
-<<<<<<< HEAD
 	 * @return bool Whether the user is allowed to edit metadata on this entity.
-=======
-	 * @return bool
->>>>>>> 3a08f0d4
 	 */
 	function canEditMetadata($metadata = null, $user_guid = 0) {
 		if (!$this->guid) {
@@ -1645,7 +1640,6 @@
 
 		return $res;
 	}
-
 
 	/**
 	 * Enable the entity
