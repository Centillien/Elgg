--- conflicted
+++ resolved
@@ -75,28 +75,15 @@
 	 * @return void
 	 * @throws InvalidArgumentException
 	 */
-<<<<<<< HEAD
-	public function setURL($url) {
-		// elgg_normalize_url() returns the root URL if passed an empty string
-		
-		if (!$url) {
-			throw new \InvalidArgumentException(elgg_echo('ElggUpgrade:error:url_invalid'));
-=======
 	public function setPath($path) {
 		if (!$path) {
 			throw new InvalidArgumentException(elgg_echo('ElggUpgrade:error:url_invalid'));
->>>>>>> 2e972091
 		}
 
 		$path = ltrim($path, '/');
 
-<<<<<<< HEAD
-		if ($this->getUpgradeFromURL($url)) {
-			throw new \InvalidArgumentException(elgg_echo('ElggUpgrade:error:url_not_unique'));
-=======
 		if ($this->getUpgradeFromPath($path)) {
 			throw new InvalidArgumentException(elgg_echo('ElggUpgrade:error:url_not_unique'));
->>>>>>> 2e972091
 		}
 
 		$this->upgrade_url = $path;
@@ -183,17 +170,10 @@
 	}
 
 	/**
-<<<<<<< HEAD
-	 * Find an \ElggUpgrade object by the unique URL
-	 *
-	 * @param string $url The Upgrade URL
-	 * @return \ElggUpgrade|boolean
-=======
 	 * Find an ElggUpgrade object by the unique URL path
 	 *
 	 * @param string $path The Upgrade URL path (after site URL)
 	 * @return ElggUpgrade|false
->>>>>>> 2e972091
 	 */
 	public function getUpgradeFromPath($path) {
 		$path = ltrim($path, '/');
