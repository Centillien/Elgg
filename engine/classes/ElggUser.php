--- conflicted
+++ resolved
@@ -360,11 +360,7 @@
 	public function removeFromSite($site) {
 		if (is_numeric($site)) {
 			elgg_deprecated_notice('ElggUser::removeFromSite() takes a site entity', 1.9);
-<<<<<<< HEAD
-			return remove_site_user($site, $this->getGUID());
-=======
-			return remove_site_user($site->guid, $this->getGUID());
->>>>>>> d7f683fc
+			return remove_site_user($site, $this->guid);
 		}
 
 		return parent::removeFromSite($site);
