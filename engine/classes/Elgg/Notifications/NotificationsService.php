<?php

namespace Elgg\Notifications;

use Elgg\Database\EntityTable;
use Elgg\I18n\Translator;
use Elgg\Logger;
use Elgg\PluginHooksService;
use Elgg\Queue\Queue;
use ElggData;
use ElggEntity;
use ElggSession;
use ElggUser;
use InvalidArgumentException;
use RuntimeException;

/**
 * WARNING: API IN FLUX. DO NOT USE DIRECTLY.
 *
 * @access private
 *
 * @package    Elgg.Core
 * @subpackage Notifications
 * @since      1.9.0
 */
class NotificationsService {

	const QUEUE_NAME = 'notifications';

	/** @var SubscriptionsService */
	protected $subscriptions;

	/** @var Queue */
	protected $queue;

	/** @var PluginHooksService */
	protected $hooks;

	/** @var ElggSession */
	protected $session;

	/** @var Translator */
	protected $translator;

	/** @var EntityTable */
	protected $entities;

	/** @var Logger */
	protected $logger;
	
	/** @var array Registered notification events */
	protected $events = array();

	/** @var array Registered notification methods */
	protected $methods = array();

	/** @var array Deprecated notification handlers */
	protected $deprHandlers = array();

	/** @var array Deprecated message subjects */
	protected $deprSubjects = array();

	/**
	 * Constructor
	 *
	 * @param SubscriptionsService $subscriptions Subscription service
	 * @param Queue                $queue         Queue
	 * @param PluginHooksService   $hooks         Plugin hook service
	 * @param ElggSession          $session       Session service
	 * @param Translator           $translator    Translator
	 * @param EntityTable          $entities      Entity table
	 * @param Logger               $logger        Logger
	 */
	public function __construct(
			SubscriptionsService $subscriptions,
			Queue $queue, PluginHooksService $hooks,
			ElggSession $session,
			Translator $translator,
			EntityTable $entities,
			Logger $logger) {

		$this->subscriptions = $subscriptions;
		$this->queue = $queue;
		$this->hooks = $hooks;
		$this->session = $session;
		$this->translator = $translator;
		$this->entities = $entities;
		$this->logger = $logger;
	}

	/**
	 * @see elgg_register_notification_event()
	 * @access private
	 */
	public function registerEvent($type, $subtype, array $actions = array()) {

		if (!isset($this->events[$type])) {
			$this->events[$type] = array();
		}
		if (!isset($this->events[$type][$subtype])) {
			$this->events[$type][$subtype] = array();
		}

		$action_list =& $this->events[$type][$subtype];
		if ($actions) {
			$action_list = array_unique(array_merge($action_list, $actions));
		} elseif (!in_array('create', $action_list)) {
			$action_list[] = 'create';
		}
	}

	/**
	 * @see elgg_unregister_notification_event()
	 * @access private
	 */
	public function unregisterEvent($type, $subtype) {

		if (!isset($this->events[$type]) || !isset($this->events[$type][$subtype])) {
			return false;
		}

		unset($this->events[$type][$subtype]);

		return true;
	}

	/**
	 * @access private
	 */
	public function getEvents() {
		return $this->events;
	}

	/**
	 * @see elgg_register_notification_method()
	 * @access private
	 */
	public function registerMethod($name) {
		$this->methods[$name] = $name;
	}

	/**
	 * @see elgg_unregister_notification_method()
	 * @access private
	 */
	public function unregisterMethod($name) {
		if (isset($this->methods[$name])) {
			unset($this->methods[$name]);
			return true;
		}
		return false;
	}

	/**
	 * @access private
	 */
	public function getMethods() {
		return $this->methods;
	}

	/**
	 * Add a notification event to the queue
	 *
	 * @param string   $action Action name
	 * @param string   $type   Type of the object of the action
	 * @param ElggData $object The object of the action
	 * @return void
	 * @access private
	 */
	public function enqueueEvent($action, $type, $object) {
		
		if ($object instanceof ElggData) {
			$object_type = $object->getType();
			$object_subtype = $object->getSubtype();

			$registered = false;
			if (!empty($this->events[$object_type][$object_subtype]) && in_array($action, $this->events[$object_type][$object_subtype])) {
				$registered = true;
			}

			if ($registered) {
				$params = array(
					'action' => $action,
					'object' => $object,
				);
				$registered = $this->hooks->trigger('enqueue', 'notification', $params, $registered);
			}

			if ($registered) {
				$this->queue->enqueue(new SubscriptionNotificationEvent($object, $action));
			}
		}
	}

	/**
	 * Pull notification events from queue until stop time is reached
	 *
	 * @param int  $stopTime The Unix time to stop sending notifications
	 * @param bool $matrix   If true, will return delivery matrix instead of a notifications event count
	 * @return int|array The number of notification events handled, or a delivery matrix
	 * @access private
	 */
	public function processQueue($stopTime, $matrix = false) {

		$this->subscriptions->methods = $this->methods;

		$delivery_matrix = [];

		$count = 0;

		// @todo grab mutex

		$ia = $this->session->setIgnoreAccess(true);

		while (time() < $stopTime) {
			// dequeue notification event
			$event = $this->queue->dequeue();
			/* @var $event NotificationEvent */

			if (!$event) {
				// queue is empty
				break;
			}

<<<<<<< HEAD
=======
			if (!$event instanceof NotificationEvent || !$event->getObject() || !$event->getActor()) {
				// event object or actor have been deleted since the event was enqueued
				continue;
			}
		
			// test for usage of the deprecated override hook
			if ($this->existsDeprecatedNotificationOverride($event)) {
				continue;
			}

>>>>>>> 10106d1d
			$subscriptions = $this->subscriptions->getSubscriptions($event);
			
			// return false to stop the default notification sender
			$params = [
				'event' => $event,
				'subscriptions' => $subscriptions
			];
			
			$deliveries = [];
			if ($this->hooks->trigger('send:before', 'notifications', $params, true)) {
				$deliveries = $this->sendNotifications($event, $subscriptions);
			}
			$params['deliveries'] = $deliveries;
			$this->hooks->trigger('send:after', 'notifications', $params);
			$count++;

			$delivery_matrix[$event->getDescription()] = $deliveries;
		}

		// release mutex

		$this->session->setIgnoreAccess($ia);

		return $matrix ? $delivery_matrix : $count;
	}

	/**
	 * Sends the notifications based on subscriptions
	 *
	 * Returns an array in the form:
	 * <code>
	 * [
	 *    25 => [
	 *      'email' => true,
	 *      'sms' => false,
	 *    ],
	 *    55 => [],
	 * ]
	 * </code>
	 *
	 * @param NotificationEvent $event         Notification event
	 * @param array             $subscriptions Subscriptions for this event
	 * @param array             $params        Default notification parameters
	 * @return array
	 * @access private
	 */
	protected function sendNotifications($event, $subscriptions, array $params = []) {

		if (!$this->methods) {
			return 0;
		}

		$result = [];
		foreach ($subscriptions as $guid => $methods) {
			foreach ($methods as $method) {
				$result[$guid][$method] = false;
				if (in_array($method, $this->methods)) {
					$result[$guid][$method] = $this->sendNotification($event, $guid, $method, $params);
				}
			}
		}

		$this->logger->notice("Results for the notification event {$event->getDescription()}: " . print_r($result, true));
		return $result;
	}

	/**
	 * Notify a user via their preferences.
	 *
	 * Returns an array in the form:
	 * <code>
	 * [
	 *    25 => [
	 *      'email' => true,
	 *      'sms' => false,
	 *    ],
	 *    55 => [],
	 * ]
	 * </code>
	 *
	 * @param ElggEntity  $sender     Sender of the notification
	 * @param ElggUser[]  $recipients An array of entities to notify
	 * @param array       $params     Notification parameters
	 * 
	 * @uses $params['subject']          string
	 *                                   Default message subject
	 * @uses $params['body']             string
	 *                                   Default message body
	 * @uses $params['object']           null|\ElggEntity|\ElggAnnotation
	 *                                   The object that is triggering the notification.
	 * @uses $params['action']           null|string
	 *                                   Word that describes the action that is triggering the notification
	 *                                  (e.g. "create" or "update"). Defaults to "notify_user"
	 * @uses $params['summary']          null|string
	 *                                   Summary that notification plugins can use alongside the notification title and body.
	 * @uses $params['methods_override'] string|array
	 *                                   A string, or an array of strings specifying the delivery
	 *                                   methods to use - or leave blank for delivery using the
	 *                                   user's chosen delivery methods.
	 *
	 * @return array
	 * @access private
	 */
	public function sendInstantNotifications(\ElggEntity $sender, array $recipients = [], array $params = []) {

		if (!$sender instanceof \ElggEntity) {
			throw new InvalidArgumentException("Notification sender must be a valid entity");
		}
		
		$deliveries = [];

		if (!$this->methods) {
			return $deliveries;
		}
		
		$recipients = array_filter($recipients, function($e) {
			return ($e instanceof \ElggUser);
		});
		
		$object = elgg_extract('object', $params);
		$action = elgg_extract('action', $params);

		$methods_override = elgg_extract('methods_override', $params);
		unset($params['methods_override']);
		if ($methods_override && !is_array($methods_override)) {
			$methods_override = [$methods_override];
		}

		$event = new InstantNotificationEvent($object, $action, $sender);

		$params['event'] = $event;
		$params['origin'] = Notification::ORIGIN_INSTANT;

		$subscriptions = [];

		foreach ($recipients as $recipient) {

			// Are we overriding delivery?
			$methods = $methods_override;
			if (empty($methods)) {
				$methods = [];
				$user_settings = $recipient->getNotificationSettings();
				foreach ($user_settings as $method => $enabled) {
					if ($enabled) {
						$methods[] = $method;
					}
				}
			}

			$subscriptions[$recipient->guid] = $methods;
		}

		$hook_params = [
			'event' => $params['event'],
			'origin' => $params['origin'],
			'methods_override' => $methods_override,
		];
		$subscriptions = $this->hooks->trigger('get', 'subscriptions', $hook_params, $subscriptions);
		
		$params['subscriptions'] = $subscriptions;

		// return false to stop the default notification sender
		if ($this->hooks->trigger('send:before', 'notifications', $params, true)) {
			$deliveries = $this->sendNotifications($event, $subscriptions, $params);
		}
		$params['deliveries'] = $deliveries;
		$this->hooks->trigger('send:after', 'notifications', $params);

		return $deliveries;
	}

	/**
	 * Send a notification to a subscriber
	 *
	 * @param NotificationEvent $event  The notification event
	 * @param int               $guid   The guid of the subscriber
	 * @param string            $method The notification method
	 * @param array             $params Default notification params
	 * @return bool
	 * @access private
	 */
	protected function sendNotification(NotificationEvent $event, $guid, $method, array $params = []) {

		$actor = $event->getActor();
		$object = $event->getObject();

		if ($event instanceof InstantNotificationEvent) {
			$recipient = $this->entities->get($guid);
			/* @var \ElggEntity $recipient */
			$subject = elgg_extract('subject', $params, '');
			$body = elgg_extract('body', $params, '');
			$summary = elgg_extract('summary', $params, '');
		} else {
			$recipient = $this->entities->get($guid, 'user');
			/* @var \ElggUser $recipient */
			if (!$recipient || $recipient->isBanned()) {
				return false;
			}
		
			if ($recipient->getGUID() == $event->getActorGUID()) {
				// Content creators should not be receiving subscription
				// notifications about their own content
				return false;
			}
			
			if (!$actor || !$object) {
				return false;
			}

			if ($object instanceof ElggEntity && !has_access_to_entity($object, $recipient)) {
				// Recipient does not have access to the notification object
				// The access level may have changed since the event was enqueued
				return false;
			}

			$subject = $this->getNotificationSubject($event, $recipient);
			$body = $this->getNotificationBody($event, $recipient);
			$summary = '';
			
			$params['origin'] = Notification::ORIGIN_SUBSCRIPTIONS;
		}

		$language = $recipient->language;
		$params['event'] = $event;
		$params['method'] = $method;
		$params['sender'] = $actor;
		$params['recipient'] = $recipient;
		$params['language'] = $language;
		$params['object'] = $object;
		$params['action'] = $event->getAction();

		$notification = new Notification($actor, $recipient, $language, $subject, $body, $summary, $params);

		$notification = $this->hooks->trigger('prepare', 'notification', $params, $notification);
		if (!$notification instanceof Notification) {
			throw new RuntimeException("'prepare','notification' hook must return an instance of " . Notification::class);
		}

		$type = 'notification:' . $event->getDescription();
		if ($this->hooks->hasHandler('prepare', $type)) {
			$notification = $this->hooks->trigger('prepare', $type, $params, $notification);
			if (!$notification instanceof Notification) {
				throw new RuntimeException("'prepare','$type' hook must return an instance of " . Notification::class);
			}
		} else {
			// pre Elgg 1.9 notification message generation
			$notification = $this->getDeprecatedNotificationBody($notification, $event, $method);
		}

		$notification = $this->hooks->trigger('format', "notification:$method", [], $notification);
		if (!$notification instanceof Notification) {
			throw new RuntimeException("'format','notification:$method' hook must return an instance of " . Notification::class);
		}

		if ($this->hooks->hasHandler('send', "notification:$method")) {
			// return true to indicate the notification has been sent
			$params = array(
				'notification' => $notification,
				'event' => $event,
			);

			$result = $this->hooks->trigger('send', "notification:$method", $params, false);
			if ($this->logger->getLevel() == Logger::INFO) {
				$logger_data = print_r((array) $notification->toObject(), true);
				if ($result) {
					$this->logger->info("Notification sent: " . $logger_data);
				} else {
					$this->logger->info("Notification was not sent: " . $logger_data);
				}
			}
			return $result;
		} else {
			// pre Elgg 1.9 notification handler
			$userGuid = $notification->getRecipientGUID();
			$senderGuid = $notification->getSenderGUID();
			$subject = $notification->subject;
			$body = $notification->body;
			$params = $notification->params;
			return (bool) _elgg_notify_user($userGuid, $senderGuid, $subject, $body, $params, array($method));
		}
	}

	/**
	 * Get subject for the notification
	 *
	 * Plugins can define a subtype specific subject simply by providing a
	 * translation for the string "notification:subject:<action>:<type>:<subtype".
	 *
	 * For example in mod/blog/languages/en.php:
	 *
	 *     'notification:subject:publish:object:blog' => '%s published a blog called %s'
	 *
	 * @param NotificationEvent $event     Notification event
	 * @param ElggUser          $recipient Notification recipient
	 * @return string Notification subject in the recipient's language
	 */
	private function getNotificationSubject(NotificationEvent $event, ElggUser $recipient) {
		$actor = $event->getActor();
		$object = $event->getObject();
		/* @var \ElggObject $object */
		$language = $recipient->language;

		// Check custom notification subject for the action/type/subtype combination
		$subject_key = "notification:{$event->getDescription()}:subject";
		if ($this->translator->languageKeyExists($subject_key, $language)) {
			if ($object instanceof \ElggEntity) {
				$display_name = $object->getDisplayName();
			} else {
				$display_name = '';
			}
			return $this->translator->translate($subject_key, array(
						$actor->name,
						$display_name,
							), $language);
		}

		// Fall back to default subject
		return $this->translator->translate('notification:subject', array($actor->name), $language);
	}

	/**
	 * Get body for the notification
	 *
	 * Plugin can define a subtype specific body simply by providing a
	 * translation for the string "notification:body:<action>:<type>:<subtype".
	 *
	 * For example in mod/blog/languages/en.php:
	 *
	 *    'notification:body:publish:object:blog' => '
	 *         Hi %s!
	 *
	 *         %s has created a new post called "%s" in the group %s.
	 *
	 *         It says:
	 *
	 *         "%s"
	 *
	 *         You can comment the post here:
	 *         %s
	 *     ',
	 *
	 * The arguments passed into the translation are:
	 *     1. Recipient's name
	 *     2. Name of the user who triggered the notification
	 *     3. Title of the content
	 *     4. Name of the content's container
	 *     5. The actual content (entity's 'description' field)
	 *     6. URL to the content
	 *
	 * Argument swapping can be used to change the order of the parameters.
	 * See http://php.net/manual/en/function.sprintf.php#example-5427
	 *
	 * @param NotificationEvent $event     Notification event
	 * @param ElggUser          $recipient Notification recipient
	 * @return string Notification body in the recipient's language
	 */
	private function getNotificationBody(NotificationEvent $event, ElggUser $recipient) {
		$actor = $event->getActor();
		$object = $event->getObject();
		/* @var \ElggObject $object */
		$language = $recipient->language;

		// Check custom notification body for the action/type/subtype combination
		$body_key = "notification:{$event->getDescription()}:body";
		if ($this->translator->languageKeyExists($body_key, $language)) {
			if ($object instanceof \ElggEntity) {
				$display_name = $object->getDisplayName();
				$container_name = '';
				$container = $object->getContainerEntity();
				if ($container) {
					$container_name = $container->getDisplayName();
				}
			} else {
				$display_name = '';
				$container_name = '';
			}

			return $this->translator->translate($body_key, array(
						$recipient->name,
						$actor->name,
						$display_name,
						$container_name,
						$object->description,
						$object->getURL(),
							), $language);
		}

		// Fall back to default body
		return $this->translator->translate('notification:body', array($object->getURL()), $language);
	}

	/**
	 * Register a deprecated notification handler
	 *
	 * @param string $method  Method name
	 * @param string $handler Handler callback
	 * @return void
	 */
	public function registerDeprecatedHandler($method, $handler) {
		$this->deprHandlers[$method] = $handler;
	}

	/**
	 * Get a deprecated notification handler callback
	 *
	 * @param string $method Method name
	 * @return callback|null
	 */
	public function getDeprecatedHandler($method) {
		if (isset($this->deprHandlers[$method])) {
			return $this->deprHandlers[$method];
		} else {
			return null;
		}
	}

	/**
	 * Provides a way to incrementally wean Elgg's notifications code from the
	 * global $NOTIFICATION_HANDLERS
	 *
	 * @return array
	 */
	public function getMethodsAsDeprecatedGlobal() {
		$data = array();
		foreach ($this->methods as $method) {
			$data[$method] = 'empty';
		}
		return $data;
	}

	/**
	 * Get the notification body using a pre-Elgg 1.9 plugin hook
	 *
	 * @param Notification      $notification Notification
	 * @param NotificationEvent $event        Event
	 * @param string            $method       Method
	 * @return Notification
	 */
	protected function getDeprecatedNotificationBody(Notification $notification, NotificationEvent $event, $method) {
		$entity = $event->getObject();
		if (!$entity) {
			return $notification;
		}
		$params = array(
			'entity' => $entity,
			'to_entity' => $notification->getRecipient(),
			'method' => $method,
		);
		$subject = $this->getDeprecatedNotificationSubject($entity->getType(), $entity->getSubtype());
		$string = $subject . ": " . $entity->getURL();
		$body = $this->hooks->trigger('notify:entity:message', $entity->getType(), $params, $string);

		if ($subject) {
			$notification->subject = $subject;
			$notification->body = $body;
		}

		return $notification;
	}

	/**
	 * Set message subject for deprecated notification code
	 *
	 * @param string $type    Entity type
	 * @param string $subtype Entity subtype
	 * @param string $subject Subject line
	 * @return void
	 */
	public function setDeprecatedNotificationSubject($type, $subtype, $subject) {
		if ($type == '') {
			$type = '__BLANK__';
		}
		if ($subtype == '') {
			$subtype = '__BLANK__';
		}

		if (!isset($this->deprSubjects[$type])) {
			$this->deprSubjects[$type] = array();
		}

		$this->deprSubjects[$type][$subtype] = $subject;
	}

	/**
	 * Get the deprecated subject
	 *
	 * @param string $type    Entity type
	 * @param string $subtype Entity subtype
	 * @return string
	 */
	protected function getDeprecatedNotificationSubject($type, $subtype) {
		if ($type == '') {
			$type = '__BLANK__';
		}
		if ($subtype == '') {
			$subtype = '__BLANK__';
		}

		if (!isset($this->deprSubjects[$type])) {
			return '';
		}

		if (!isset($this->deprSubjects[$type][$subtype])) {
			return '';
		}

		return $this->deprSubjects[$type][$subtype];
	}
<<<<<<< HEAD
=======

	/**
	 * Is someone using the deprecated override
	 *
	 * @param NotificationEvent $event Event
	 * @return boolean
	 */
	protected function existsDeprecatedNotificationOverride(NotificationEvent $event) {
		$entity = $event->getObject();
		if (!elgg_instanceof($entity)) {
			return false;
		}
		$params = array(
			'event' => $event->getAction(),
			'object_type' => $entity->getType(),
			'object' => $entity,
		);
		$hookresult = $this->hooks->trigger('object:notifications', $entity->getType(), $params, false);
		if ($hookresult === true) {
			elgg_deprecated_notice("Using the plugin hook 'object:notifications' has been deprecated by the hook 'send:before', 'notifications'", 1.9);
			return true;
		} else {
			return false;
		}
	}

>>>>>>> 10106d1d
}<|MERGE_RESOLUTION|>--- conflicted
+++ resolved
@@ -222,19 +222,11 @@
 				break;
 			}
 
-<<<<<<< HEAD
-=======
 			if (!$event instanceof NotificationEvent || !$event->getObject() || !$event->getActor()) {
 				// event object or actor have been deleted since the event was enqueued
 				continue;
 			}
-		
-			// test for usage of the deprecated override hook
-			if ($this->existsDeprecatedNotificationOverride($event)) {
-				continue;
-			}
-
->>>>>>> 10106d1d
+
 			$subscriptions = $this->subscriptions->getSubscriptions($event);
 			
 			// return false to stop the default notification sender
@@ -743,33 +735,4 @@
 
 		return $this->deprSubjects[$type][$subtype];
 	}
-<<<<<<< HEAD
-=======
-
-	/**
-	 * Is someone using the deprecated override
-	 *
-	 * @param NotificationEvent $event Event
-	 * @return boolean
-	 */
-	protected function existsDeprecatedNotificationOverride(NotificationEvent $event) {
-		$entity = $event->getObject();
-		if (!elgg_instanceof($entity)) {
-			return false;
-		}
-		$params = array(
-			'event' => $event->getAction(),
-			'object_type' => $entity->getType(),
-			'object' => $entity,
-		);
-		$hookresult = $this->hooks->trigger('object:notifications', $entity->getType(), $params, false);
-		if ($hookresult === true) {
-			elgg_deprecated_notice("Using the plugin hook 'object:notifications' has been deprecated by the hook 'send:before', 'notifications'", 1.9);
-			return true;
-		} else {
-			return false;
-		}
-	}
-
->>>>>>> 10106d1d
 }