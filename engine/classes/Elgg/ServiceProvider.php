--- conflicted
+++ resolved
@@ -47,12 +47,6 @@
 	 */
 	public function __construct(ElggAutoloadManager $autoload_manager) {
 		$this->setValue('autoloadManager', $autoload_manager);
-<<<<<<< HEAD
-		$this->setValue('actions', new Elgg_ActionsService());
-		$this->setValue('hooks', new ElggPluginHookService());
-		$this->setValue('events', new ElggEventService());
-=======
->>>>>>> 814bafa7
 
 		$this->setFactory('actions', array($this, 'getActions'));
 		$this->setFactory('hooks', array($this, 'getHooks'));
@@ -68,6 +62,46 @@
 	}
 
 	/**
+	 * Actions service factory
+	 * 
+	 * @param Elgg_DIContainer $c Dependency injection container
+	 * @return Elgg_ActionsService
+	 */
+	protected function getActions(Elgg_DIContainer $c) {
+		return new Elgg_ActionsService();
+	}
+
+	/**
+	 * Hooks service factory
+	 * 
+	 * @param Elgg_DIContainer $c Dependency injection container
+	 * @return ElggPluginHookService
+	 */
+	protected function getHooks(Elgg_DIContainer $c) {
+		return new ElggPluginHookService();
+	}
+
+	/**
+	 * Event service factory
+	 * 
+	 * @param Elgg_DIContainer $c Dependency injection container
+	 * @return ElggEventService
+	 */
+	protected function getEvents(Elgg_DIContainer $c) {
+		return new ElggEventService();
+	}
+
+	/**
+	 * Widgets service factory
+	 * 
+	 * @param Elgg_DIContainer $c Dependency injection container
+	 * @return Elgg_WidgetsService
+	 */
+	protected function getWidgets(Elgg_DIContainer $c) {
+		return new Elgg_WidgetsService();
+	}
+
+	/**
 	 * Metadata cache factory
 	 * 
 	 * @param Elgg_DIContainer $c Dependency injection container
@@ -77,31 +111,12 @@
 		return new ElggVolatileMetadataCache();
 	}
 
-<<<<<<< HEAD
 	/**
 	 * Database factory
 	 * 
 	 * @param Elgg_DIContainer $c Dependency injection container
 	 * @return ElggDatabase
 	 */
-=======
-	protected function getActions(Elgg_DIContainer $c) {
-		return new Elgg_ActionsService();
-	}
-
-	protected function getHooks(Elgg_DIContainer $c) {
-		return new ElggPluginHookService();
-	}
-
-	protected function getEvents(Elgg_DIContainer $c) {
-		return new ElggEventService();
-	}
-
-	protected function getWidgets(Elgg_DIContainer $c) {
-		return new Elgg_WidgetsService();
-	}
-
->>>>>>> 814bafa7
 	protected function getDb(Elgg_DIContainer $c) {
 		return new ElggDatabase();
 	}
