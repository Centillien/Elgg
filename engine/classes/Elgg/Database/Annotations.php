<?php
namespace Elgg\Database;

/**
 * WARNING: API IN FLUX. DO NOT USE DIRECTLY.
 *
 * @access private
 *
 * @package    Elgg.Core
 * @subpackage Database
 * @since      1.10.0
 */
class Annotations {

	use \Elgg\TimeUsing;
	
	/**
	 * @var \Elgg\Database
	 */
	protected $db;

	/**
	 * @var \ElggSession
	 */
	protected $session;

	/**
	 * @var \Elgg\EventsService
	 */
	protected $events;

	/**
	 * Constructor
	 *
	 * @param \Elgg\Database      $db      Database
	 * @param \ElggSession        $session Session
	 * @param \Elgg\EventsService $events  Events
	 */
	public function __construct(\Elgg\Database $db, \ElggSession $session, \Elgg\EventsService $events) {
		$this->db = $db;
		$this->session = $session;
		$this->events = $events;
	}

	/**
	 * Get a specific annotation by its id.
	 * If you want multiple annotation objects, use
	 * {@link elgg_get_annotations()}.
	 *
	 * @param int $id The id of the annotation object being retrieved.
	 *
	 * @return \ElggAnnotation|false
	 */
	function get($id) {
		return _elgg_get_metastring_based_object_from_id($id, 'annotation');
	}
	
	/**
	 * Deletes an annotation using its ID.
	 *
	 * @param int $id The annotation ID to delete.
	 * @return bool
	 */
	function delete($id) {
		$annotation = $this->get($id);
		if (!$annotation) {
			return false;
		}
		return $annotation->delete();
	}
	
	/**
	 * Create a new annotation.
	 *
	 * @param int    $entity_guid GUID of entity to be annotated
	 * @param string $name        Name of annotation
	 * @param string $value       Value of annotation
	 * @param string $value_type  Type of value (default is auto detection)
	 * @param int    $owner_guid  Owner of annotation (default is logged in user)
	 * @param int    $access_id   Access level of annotation
	 *
	 * @return int|bool id on success or false on failure
	 */
	function create($entity_guid, $name, $value, $value_type = '', $owner_guid = 0, $access_id = ACCESS_PRIVATE) {
		
		$result = false;
	
		$entity_guid = (int) $entity_guid;
		$value_type = \ElggExtender::detectValueType($value, $value_type);

		$owner_guid = (int) $owner_guid;
		if ($owner_guid == 0) {
			$owner_guid = $this->session->getLoggedInUserGuid();
		}
	
		$access_id = (int) $access_id;
		
		// @todo we don't check that the entity is loaded which means the user may
		// not have access to the entity
		$entity = get_entity($entity_guid);
	
		if ($this->events->trigger('annotate', $entity->type, $entity)) {
			$sql = "INSERT INTO {$this->db->prefix}annotations
				(entity_guid, name, value, value_type, owner_guid, time_created, access_id)
				VALUES
				(:entity_guid, :name, :value, :value_type, :owner_guid, :time_created, :access_id)";
	
			$result = $this->db->insertData($sql, [
				':entity_guid' => $entity_guid,
				':name' => $name,
				':value' => $value,
				':value_type' => $value_type,
				':owner_guid' => $owner_guid,
				':time_created' => $this->getCurrentTime()->getTimestamp(),
				':access_id' => $access_id,
			]);
				
			if ($result !== false) {
				$obj = elgg_get_annotation_from_id($result);
				if ($this->events->trigger('create', 'annotation', $obj)) {
					return $result;
				} else {
					// plugin returned false to reject annotation
					elgg_delete_annotation_by_id($result);
					return false;
				}
			}
		}
	
		return $result;
	}
	
	/**
	 * Update an annotation.
	 *
	 * @param int    $annotation_id Annotation ID
	 * @param string $name          Name of annotation
	 * @param string $value         Value of annotation
	 * @param string $value_type    Type of value
	 * @param int    $owner_guid    Owner of annotation
	 * @param int    $access_id     Access level of annotation
	 *
	 * @return bool
	 */
	function update($annotation_id, $name, $value, $value_type, $owner_guid, $access_id) {

		$annotation_id = (int) $annotation_id;
	
		$annotation = $this->get($annotation_id);
		if (!$annotation) {
			return false;
		}
		if (!$annotation->canEdit()) {
			return false;
		}
	
		$name = trim($name);
		$value_type = \ElggExtender::detectValueType($value, $value_type);
	
		$owner_guid = (int) $owner_guid;
		if ($owner_guid == 0) {
			$owner_guid = $this->session->getLoggedInUserGuid();
		}
	
		$access_id = (int) $access_id;
				
		$sql = "UPDATE {$this->db->prefix}annotations
			(name, value, value_type, access_id, owner_guid)
			VALUES
			(:name, :value, :value_type, :access_id, :owner_guid)
			WHERE id = :annotation_id";

		$result = $this->db->updateData($sql, false, [
			':name' => $name,
			':value' => $value,
			':value_type' => $value_type,
			':access_id' => $access_id,
			':owner_guid' => $owner_guid,
			':annotation_id' => $annotation_id,
		]);
			
		if ($result !== false) {
			// @todo add plugin hook that sends old and new annotation information before db access
			$obj = $this->get($annotation_id);
			$this->events->trigger('update', 'annotation', $obj);
		}
	
		return $result;
	}
	
	/**
	 * Returns annotations.  Accepts all elgg_get_entities() options for entity
	 * restraints.
	 *
	 * @see elgg_get_entities
	 *
	 * @param array $options Array in format:
	 *
	 * annotation_names              => null|ARR Annotation names
	 * annotation_values             => null|ARR Annotation values
	 * annotation_ids                => null|ARR annotation ids
	 * annotation_case_sensitive     => BOOL Overall Case sensitive
	 * annotation_owner_guids        => null|ARR guids for annotation owners
	 * annotation_created_time_lower => INT Lower limit for created time.
	 * annotation_created_time_upper => INT Upper limit for created time.
	 * annotation_calculation        => STR Perform the MySQL function on the annotation values returned.
	 *                                   Do not confuse this "annotation_calculation" option with the
	 *                                   "calculation" option to elgg_get_entities_from_annotation_calculation().
	 *                                   The "annotation_calculation" option causes this function to
	 *                                   return the result of performing a mathematical calculation on
	 *                                   all annotations that match the query instead of \ElggAnnotation
	 *                                   objects.
	 *                                   See the docs for elgg_get_entities_from_annotation_calculation()
	 *                                   for the proper use of the "calculation" option.
	 *
	 *
	 * @return \ElggAnnotation[]|mixed
	 */
	function find(array $options = []) {

		// support shortcut of 'count' => true for 'annotation_calculation' => 'count'
		if (isset($options['count']) && $options['count']) {
			$options['annotation_calculation'] = 'count';
			unset($options['count']);
		}
		
		$options['metastring_type'] = 'annotations';
		return _elgg_get_metastring_based_objects($options);
	}
	
	/**
	 * Deletes annotations based on $options.
	 *
	 * @warning Unlike elgg_get_annotations() this will not accept an empty options array!
	 *          This requires at least one constraint: annotation_owner_guid(s),
	 *          annotation_name(s), annotation_value(s), or guid(s) must be set.
	 *
	 * @param array $options An options array. {@link elgg_get_annotations()}
	 * @return bool|null true on success, false on failure, null if no annotations to delete.
	 */
	function deleteAll(array $options) {
		if (!_elgg_is_valid_options_for_batch_operation($options, 'annotation')) {
			return false;
		}
	
		$options['metastring_type'] = 'annotations';
		return _elgg_batch_metastring_based_objects($options, 'elgg_batch_delete_callback', false);
	}
	
	/**
	 * Disables annotations based on $options.
	 *
	 * @warning Unlike elgg_get_annotations() this will not accept an empty options array!
	 *
	 * @param array $options An options array. {@link elgg_get_annotations()}
	 * @return bool|null true on success, false on failure, null if no annotations disabled.
	 */
	function disableAll(array $options) {
		if (!_elgg_is_valid_options_for_batch_operation($options, 'annotation')) {
			return false;
		}
		
		// if we can see hidden (disabled) we need to use the offset
		// otherwise we risk an infinite loop if there are more than 50
		$inc_offset = access_get_show_hidden_status();
	
		$options['metastring_type'] = 'annotations';
		return _elgg_batch_metastring_based_objects($options, 'elgg_batch_disable_callback', $inc_offset);
	}
	
	/**
	 * Enables annotations based on $options.
	 *
	 * @warning Unlike elgg_get_annotations() this will not accept an empty options array!
	 *
	 * @warning In order to enable annotations, you must first use
	 * {@link access_show_hidden_entities()}.
	 *
	 * @param array $options An options array. {@link elgg_get_annotations()}
	 * @return bool|null true on success, false on failure, null if no metadata enabled.
	 */
	function enableAll(array $options) {
		if (!$options || !is_array($options)) {
			return false;
		}
	
		$options['metastring_type'] = 'annotations';
		return _elgg_batch_metastring_based_objects($options, 'elgg_batch_enable_callback');
	}
	
	/**
	 * Returns entities based upon annotations.  Also accepts all options available
	 * to elgg_get_entities() and elgg_get_entities_from_metadata().
	 *
	 * @see elgg_get_entities
	 * @see elgg_get_entities_from_metadata
	 *
	 * @param array $options Array in format:
	 *
	 * 	annotation_names => null|ARR annotations names
	 *
	 * 	annotation_values => null|ARR annotations values
	 *
	 * 	annotation_name_value_pairs => null|ARR (name = 'name', value => 'value',
	 * 	'operator' => '=', 'case_sensitive' => true) entries.
	 * 	Currently if multiple values are sent via an array (value => array('value1', 'value2')
	 * 	the pair's operator will be forced to "IN".
	 *
	 * 	annotation_name_value_pairs_operator => null|STR The operator to use for combining
	 *  (name = value) OPERATOR (name = value); default AND
	 *
	 * 	annotation_case_sensitive => BOOL Overall Case sensitive
	 *
	 *  order_by_annotation => null|ARR (array('name' => 'annotation_text1', 'direction' => ASC|DESC,
	 *  'as' => text|integer),
	 *
	 *  Also supports array('name' => 'annotation_text1')
	 *
	 *  annotation_owner_guids => null|ARR guids for annotaiton owners
	 *
	 * @return mixed If count, int. If not count, array. false on errors.
	 */
<<<<<<< HEAD
	function getEntities(array $options = []) {
		$defaults = [
			'annotation_names'						=>	ELGG_ENTITIES_ANY_VALUE,
			'annotation_values'						=>	ELGG_ENTITIES_ANY_VALUE,
			'annotation_name_value_pairs'			=>	ELGG_ENTITIES_ANY_VALUE,
	
			'annotation_name_value_pairs_operator'	=>	'AND',
			'annotation_case_sensitive' 			=>	true,
			'order_by_annotation'					=>	[],
=======
	function getEntities(array $options = array()) {
		$defaults = array(
			'annotation_names'						=> ELGG_ENTITIES_ANY_VALUE,
			'annotation_values'						=> ELGG_ENTITIES_ANY_VALUE,
			'annotation_name_value_pairs'			=> ELGG_ENTITIES_ANY_VALUE,
	
			'annotation_name_value_pairs_operator'	=> 'AND',
			'annotation_case_sensitive' 			=> true,
			'order_by_annotation'					=> array(),
>>>>>>> cdb6bb72
	
			'annotation_created_time_lower'			=> ELGG_ENTITIES_ANY_VALUE,
			'annotation_created_time_upper'			=> ELGG_ENTITIES_ANY_VALUE,
	
<<<<<<< HEAD
			'annotation_owner_guids'				=>	ELGG_ENTITIES_ANY_VALUE,
		];
=======
			'annotation_owner_guids'				=> ELGG_ENTITIES_ANY_VALUE,
		);
>>>>>>> cdb6bb72
	
		$options = array_merge($defaults, $options);
	
		$singulars = ['annotation_name', 'annotation_value',
		'annotation_name_value_pair', 'annotation_owner_guid'];
	
		$options = _elgg_normalize_plural_options_array($options, $singulars);
		$options = _elgg_entities_get_metastrings_options('annotation', $options);
	
		if (!$options) {
			return false;
		}
		
		$time_wheres = _elgg_get_entity_time_where_sql('n_table', $options['annotation_created_time_upper'],
			$options['annotation_created_time_lower']);

		if ($time_wheres) {
			$options['wheres'][] = $time_wheres;
		}
	
		return elgg_get_entities_from_metadata($options);
	}
	
	/**
	 * Get entities ordered by a mathematical calculation on annotation values
	 *
	 * @tip Note that this function uses { @link elgg_get_annotations() } to return a list of entities ordered by a mathematical
	 * calculation on annotation values, and { @link elgg_get_entities_from_annotations() } to return a count of entities
	 * if $options['count'] is set to a truthy value
	 *
	 * @param array $options An options array:
	 * 	'calculation'            => The calculation to use. Must be a valid MySQL function.
	 *                              Defaults to sum.  Result selected as 'annotation_calculation'.
	 *                              Don't confuse this "calculation" option with the
	 *                              "annotation_calculation" option to elgg_get_annotations().
	 *                              This "calculation" option is applied to each entity's set of
	 *                              annotations and is selected as annotation_calculation for that row.
	 *                              See the docs for elgg_get_annotations() for proper use of the
	 *                              "annotation_calculation" option.
	 *	'order_by'               => The order for the sorting. Defaults to 'annotation_calculation desc'.
	 *	'annotation_names'       => The names of annotations on the entity.
	 *	'annotation_values'	     => The values of annotations on the entity.
	 *
	 * 	'metadata_names'         => The name of metadata on the entity.
	 * 	'metadata_values'        => The value of metadata on the entitiy.
	 * 	'callback'               => Callback function to pass each row through.
	 *                              @tip This function is different from other ege* functions,
	 *                              as it uses a metastring-based getter function { @link elgg_get_annotations() },
	 *                              therefore the callback function should be a derivative of { @link entity_row_to_elggstar() }
	 *                              and not of { @link row_to_annotation() }
	 *
	 * @return \ElggEntity[]|int An array or a count of entities
	 * @see elgg_get_annotations()
	 * @see elgg_get_entities_from_annotations()
	 */
	function getEntitiesFromCalculation($options) {
		
		if (isset($options['count']) && $options['count']) {
			return elgg_get_entities_from_annotations($options);
		}
		
		$db_prefix = $this->db->prefix;
		$defaults = [
			'calculation' => 'sum',
			'order_by' => 'annotation_calculation desc'
		];
	
		$options = array_merge($defaults, $options);
	
		$function = sanitize_string(elgg_extract('calculation', $options, 'sum', false));
	
		// you must cast this as an int or it sorts wrong.
		$options['selects'][] = 'e.*';
		$options['selects'][] = "$function(CAST(n_table.value AS signed)) AS annotation_calculation";
	
		// don't need access control because it's taken care of by elgg_get_annotations.
		$options['group_by'] = 'n_table.entity_guid';

		// do not default to a callback function used in elgg_get_annotation()
		if (!isset($options['callback'])) {
			$options['callback'] = 'entity_row_to_elggstar';
		}

		return elgg_get_annotations($options);
	}
	
	/**
	 * Check to see if a user has already created an annotation on an object
	 *
	 * @param int    $entity_guid     Entity guid
	 * @param string $annotation_type Type of annotation
	 * @param int    $owner_guid      Defaults to logged in user.
	 *
	 * @return bool
	 */
	function exists($entity_guid, $annotation_type, $owner_guid = null) {
	
		if (!$owner_guid && !($owner_guid = $this->session->getLoggedInUserGuid())) {
			return false;
		}
		
		$sql = "SELECT id FROM {$this->db->prefix}annotations
				WHERE owner_guid = :owner_guid
				AND entity_guid = :entity_guid
				AND name = :annotation_type";

		$result = $this->db->getDataRow($sql, null, [
			':owner_guid' => (int) $owner_guid,
			':entity_guid' => (int) $entity_guid,
			':annotation_type' => $annotation_type,
		]);
	
		return (bool) $result;
	}
}<|MERGE_RESOLUTION|>--- conflicted
+++ resolved
@@ -320,43 +320,24 @@
 	 *
 	 * @return mixed If count, int. If not count, array. false on errors.
 	 */
-<<<<<<< HEAD
 	function getEntities(array $options = []) {
 		$defaults = [
-			'annotation_names'						=>	ELGG_ENTITIES_ANY_VALUE,
-			'annotation_values'						=>	ELGG_ENTITIES_ANY_VALUE,
-			'annotation_name_value_pairs'			=>	ELGG_ENTITIES_ANY_VALUE,
-	
-			'annotation_name_value_pairs_operator'	=>	'AND',
-			'annotation_case_sensitive' 			=>	true,
-			'order_by_annotation'					=>	[],
-=======
-	function getEntities(array $options = array()) {
-		$defaults = array(
-			'annotation_names'						=> ELGG_ENTITIES_ANY_VALUE,
-			'annotation_values'						=> ELGG_ENTITIES_ANY_VALUE,
-			'annotation_name_value_pairs'			=> ELGG_ENTITIES_ANY_VALUE,
-	
-			'annotation_name_value_pairs_operator'	=> 'AND',
-			'annotation_case_sensitive' 			=> true,
-			'order_by_annotation'					=> array(),
->>>>>>> cdb6bb72
-	
-			'annotation_created_time_lower'			=> ELGG_ENTITIES_ANY_VALUE,
-			'annotation_created_time_upper'			=> ELGG_ENTITIES_ANY_VALUE,
-	
-<<<<<<< HEAD
-			'annotation_owner_guids'				=>	ELGG_ENTITIES_ANY_VALUE,
+			'annotation_names'                      => ELGG_ENTITIES_ANY_VALUE,
+			'annotation_values'                     => ELGG_ENTITIES_ANY_VALUE,
+			'annotation_name_value_pairs'           => ELGG_ENTITIES_ANY_VALUE,
+
+			'annotation_name_value_pairs_operator'  => 'AND',
+			'annotation_case_sensitive'             => true,
+			'order_by_annotation'                   => [],
+
+			'annotation_created_time_lower'         => ELGG_ENTITIES_ANY_VALUE,
+			'annotation_created_time_upper'         => ELGG_ENTITIES_ANY_VALUE,
+			'annotation_owner_guids'                => ELGG_ENTITIES_ANY_VALUE,
 		];
-=======
-			'annotation_owner_guids'				=> ELGG_ENTITIES_ANY_VALUE,
-		);
->>>>>>> cdb6bb72
 	
 		$options = array_merge($defaults, $options);
 	
-		$singulars = ['annotation_name', 'annotation_value',
-		'annotation_name_value_pair', 'annotation_owner_guid'];
+		$singulars = ['annotation_name', 'annotation_value', 'annotation_name_value_pair', 'annotation_owner_guid'];
 	
 		$options = _elgg_normalize_plural_options_array($options, $singulars);
 		$options = _elgg_entities_get_metastrings_options('annotation', $options);
