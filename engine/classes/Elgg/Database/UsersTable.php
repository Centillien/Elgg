--- conflicted
+++ resolved
@@ -327,40 +327,13 @@
 	 *   offset  (int)  => Offset (default 0)
 	 *   count   (bool) => Return a count instead of users? (default false)
 	 *
-<<<<<<< HEAD
 	 * @return \ElggUser[]|int
 	 */
-	function findActive(array $options = []) {
+	public function findActive(array $options = []) {
 	
-=======
-	 *   Formerly this was the seconds parameter.
-	 *
-	 * @param int   $limit   Limit (deprecated usage, use $options)
-	 * @param int   $offset  Offset (deprecated usage, use $options)
-	 * @param bool  $count   Count (deprecated usage, use $options)
-	 *
-	 * @return ElggUser[]|int
-	 */
-	public function findActive($options = array(), $limit = 10, $offset = 0, $count = false) {
-
-		$seconds = 600; //default value
-
-		if (!is_array($options)) {
-			elgg_deprecated_notice("find_active_users() now accepts an \$options array", 1.9);
-			if (!$options) {
-				$options = $seconds; //assign default value
-			}
-			$options = array('seconds' => $options);
-		}
-
-		if ($limit === null) {
-			$limit = $this->config->get('default_limit');
-		}
-
->>>>>>> d607c9a8
 		$options = array_merge(array(
 			'seconds' => 600,
-			'limit' => _elgg_services()->config->get('default_limit'),
+			'limit' => $this->config->get('default_limit'),
 		), $options);
 
 		// cast options we're sending to hook
