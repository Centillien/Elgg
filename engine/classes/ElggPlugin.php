--- conflicted
+++ resolved
@@ -132,17 +132,10 @@
 		// guid needs to be an int  http://trac.elgg.org/ticket/4111
 		$this->attributes['guid'] = (int)$this->attributes['guid'];
 
-<<<<<<< HEAD
 		// subtype needs to be denormalized
 		$this->attributes['subtype'] = get_subtype_from_id($this->attributes['subtype']);
 
-		// cache the entity
-		if ($this->attributes['guid']) {
-			cache_entity($this);
-		}
-=======
 		cache_entity($this);
->>>>>>> 07270834
 
 		return true;
 	}
