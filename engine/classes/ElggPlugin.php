--- conflicted
+++ resolved
@@ -276,14 +276,9 @@
 	 */
 	public function getSetting($name, $default = null) {
 		$values = _elgg_services()->pluginSettingsCache->getAll($this->guid);
-<<<<<<< HEAD
-		if ($values !== null) {
-			return isset($values[$name]) ? $values[$name] : null;
-=======
 
 		if ($values !== null) {
 			return isset($values[$name]) ? $values[$name] : $default;
->>>>>>> 14d2d19b
 		}
 
 		$val = $this->$name;
