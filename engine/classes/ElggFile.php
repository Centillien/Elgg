<?php

/**
 * This class represents a physical file.
 *
 * Create a new \ElggFile object and specify a filename
 *
 * Open the file using the appropriate mode, and you will be able to
 * read and write to the file.
 *
 * Optionally, you can also call the file's save() method, this will
 * turn the file into an entity in the system and permit you to do
 * things like attach tags to the file. If you do not save the file, no
 * entity is created in the database. This is because there are occasions
 * when you may want access to file data on datastores using the \ElggFile
 * interface without a need to persist information such as temporary files.
 *
 * @package    Elgg.Core
 * @subpackage DataModel.File
 *
 * @property string $mimetype   MIME type of the file
 * @property string $simpletype Category of the file
 */
class ElggFile extends \ElggObject {

	/**
	 * @var resource|null File handle used to identify this file in a filestore. Created by open.
	 */
	private $handle;

	/**
	 * Set subtype to 'file'.
	 *
	 * @return void
	 */
	protected function initializeAttributes() {
		parent::initializeAttributes();

		$this->attributes['subtype'] = "file";
	}

	/**
	 * Set the filename of this file.
	 *
	 * @param string $name The filename.
	 *
	 * @return void
	 */
	public function setFilename($name) {
		$this->filename = $name;
	}

	/**
	 * Return the filename.
	 *
	 * @return string
	 */
	public function getFilename() {
		return $this->filename;
	}

	/**
	 * Return the filename of this file as it is/will be stored on the
	 * filestore, which may be different to the filename.
	 *
	 * @return string
	 */
	public function getFilenameOnFilestore() {
		return $this->getFilestore()->getFilenameOnFilestore($this);
	}

	/**
	 * Return the size of the filestore associated with this file
	 *
	 * @param string $prefix         Storage prefix
	 * @param int    $container_guid The container GUID of the checked filestore
	 *
	 * @return int
	 */
	public function getFilestoreSize($prefix = '', $container_guid = 0) {
		if (!$container_guid) {
			$container_guid = $this->container_guid;
		}
		// @todo add getSize() to \ElggFilestore
		return $this->getFilestore()->getSize($prefix, $container_guid);
	}

	/**
	 * Get the mime type of the file.
	 * Returns mimetype metadata value if set, otherwise attempts to detect it.
	 * @return string
	 */
	public function getMimeType() {
		if ($this->mimetype) {
			return $this->mimetype;
		}
		return $this->detectMimeType();
	}

	/**
	 * Set the mime type of the file.
	 *
	 * @param string $mimetype The mimetype
	 * @return bool
	 */
	public function setMimeType($mimetype) {
		return $this->mimetype = $mimetype;
	}

	/**
	 * Detects mime types based on filename or actual file.
	 *
	 * @note This method can be called both dynamically and statically
	 *
	 * @param mixed $file    The full path of the file to check. For uploaded files, use tmp_name.
	 * @param mixed $default A default. Useful to pass what the browser thinks it is.
	 * @since 1.7.12
	 *
	 * @return mixed Detected type on success, false on failure.
	 * @todo Move this out into a utility class
	 */
	public function detectMimeType($file = null, $default = null) {
		$class = __CLASS__;
		if (!$file && isset($this) && $this instanceof $class) {
			$file = $this->getFilenameOnFilestore();
		}

		if (!is_readable($file)) {
			return false;
		}

		$mime = $default;

		$detected = (new \Elgg\Filesystem\MimeTypeDetector())->tryStrategies($file);
		if ($detected) {
			$mime = $detected;
		}

		$original_filename = isset($this) && $this instanceof $class ? $this->originalfilename : basename($file);
		$params = array(
			'filename' => $file,
			'original_filename' => $original_filename, // @see file upload action
			'default' => $default,
		);
		return _elgg_services()->hooks->trigger('mime_type', 'file', $params, $mime);
	}

	/**
	 * Get the simple type of the file.
	 * Returns simpletype metadata value if set, otherwise parses it from mimetype
	 * @see elgg_get_file_simple_type
	 *
	 * @return string 'document', 'audio', 'video', or 'general' if the MIME type was unrecognized
	 */
	public function getSimpleType() {
		if (isset($this->simpletype)) {
			return $this->simpletype;
		}
		$mime_type = $this->getMimeType();
		return elgg_get_file_simple_type($mime_type);
	}

	/**
	 * Set the optional file description.
	 *
	 * @param string $description The description.
	 *
	 * @return bool
	 */
	public function setDescription($description) {
		$this->description = $description;
	}

	/**
	 * Open the file with the given mode
	 *
	 * @param string $mode Either read/write/append
	 *
	 * @return resource File handler
	 *
	 * @throws IOException|InvalidParameterException
	 */
	public function open($mode) {
		if (!$this->getFilename()) {
			throw new \IOException("You must specify a name before opening a file.");
		}

		// See if file has already been saved
		// seek on datastore, parameters and name?

		// Sanity check
		if (
			($mode != "read") &&
			($mode != "write") &&
			($mode != "append")
		) {
			$msg = "Unrecognized file mode '" . $mode . "'";
			throw new \InvalidParameterException($msg);
		}

		// Open the file handle
		$this->handle = $this->getFilestore()->open($this, $mode);

		return $this->handle;
	}

	/**
	 * Write data.
	 *
	 * @param string $data The data
	 *
	 * @return bool
	 */
	public function write($data) {
		return $this->getFilestore()->write($this->handle, $data);
	}

	/**
	 * Read data.
	 *
	 * @param int $length Amount to read.
	 * @param int $offset The offset to start from.
	 *
	 * @return mixed Data or false
	 */
	public function read($length, $offset = 0) {
		return $this->getFilestore()->read($this->handle, $length, $offset);
	}

	/**
	 * Gets the full contents of this file.
	 *
	 * @return mixed The file contents.
	 */
	public function grabFile() {
		return $this->getFilestore()->grabFile($this);
	}

	/**
	 * Close the file and commit changes
	 *
	 * @return bool
	 */
	public function close() {
		if ($this->getFilestore()->close($this->handle)) {
			$this->handle = null;

			return true;
		}

		return false;
	}

	/**
	 * Delete this file.
	 *
	 * @param bool $follow_symlinks If true, will also delete the target file if the current file is a symlink
	 * @return bool
	 */
<<<<<<< HEAD
	public function delete() {
		$result = $this->getFilestore()->delete($this);
=======
	public function delete($follow_symlinks = true) {
		$fs = $this->getFilestore();
		
		$result = $fs->delete($this, $follow_symlinks);
>>>>>>> 68b16685
		
		if ($this->getGUID() && $result) {
			$result = parent::delete();
		}
		
		return $result;
	}

	/**
	 * Seek a position in the file.
	 *
	 * @param int $position Position in bytes
	 *
	 * @return void
	 */
	public function seek($position) {
<<<<<<< HEAD
		// @todo add seek() to \ElggFilestore
		$this->getFilestore()->seek($this->handle, $position);
=======
		$fs = $this->getFilestore();

		return $fs->seek($this->handle, $position);
>>>>>>> 68b16685
	}

	/**
	 * Return the current position of the file.
	 *
	 * @return int The file position
	 */
	public function tell() {
		return $this->getFilestore()->tell($this->handle);
	}

	/**
	 * Updates modification time of the file and clears stats cache for the file
	 * @return bool
	 */
	public function setModifiedTime() {
		$filestorename = $this->getFilenameOnFilestore();
		$modified = touch($filestorename);
		if ($modified) {
			clearstatcache(true, $filestorename);
		} else {
			elgg_log("Unable to update modified time for $filestorename", 'ERROR');
		}
		return $modified;
	}

	/**
	 * Returns file modification time
	 * @return int
	 */
	public function getModifiedTime() {
		return filemtime($this->getFilenameOnFilestore());
	}

	/**
	 * Return the size of the file in bytes.
	 *
	 * @return int
	 * @since 1.9
	 */
	public function getSize() {
		return $this->getFilestore()->getFileSize($this);
	}

	/**
	 * Return a boolean value whether the file handle is at the end of the file
	 *
	 * @return bool
	 */
	public function eof() {
		return $this->getFilestore()->eof($this->handle);
	}

	/**
	 * Returns if the file exists
	 *
	 * @return bool
	 */
	public function exists() {
		return $this->getFilestore()->exists($this);
	}

	/**
	 * Return the system filestore based on dataroot.
	 *
	 * @return \ElggDiskFilestore
	 */
	protected function getFilestore() {
<<<<<<< HEAD
		return _elgg_services()->filestore;
=======
		if ($this->filestore) {
			// already set
			return $this->filestore;
		}

		// such a common case we just assume for now
		$this->filestore = $GLOBALS['DEFAULT_FILE_STORE'];

		if (!$this->guid) {
			return $this->filestore;
		}

		// Note we use parent::getMetadata() below to avoid showing the warnings added in #9193

		$class = parent::getMetadata('filestore::filestore');
		if (!$class) {
			return $this->filestore;
		}

		// common case
		if ($class === ElggDiskFilestore::class
				&& parent::getMetadata('filestore::dir_root') === _elgg_services()->config->getDataPath()) {
			return $this->filestore;
		}

		if (!class_exists($class)) {
			$this->filestore = null;
			throw new \ClassNotFoundException("Unable to load filestore class $class for file {$this->guid}");
		}

		// need to get all filestore::* metadata because the rest are "parameters" that
		// get passed to filestore::setParameters()
		$mds = elgg_get_metadata([
			'guid' => $this->guid,
			'where' => array("n.string LIKE 'filestore::%'"),
		]);
		$parameters = [];
		foreach ($mds as $md) {
			list( , $name) = explode("::", $md->name);
			if ($name !== 'filestore') {
				$parameters[$name] = $md->value;
			}
		}

		$this->filestore = new $class();
		$this->filestore->setParameters($parameters);
		return $this->filestore;
	}

	/**
	 * Save the file
	 *
	 * Write the file's data to the filestore and save
	 * the corresponding entity.
	 *
	 * @see \ElggObject::save()
	 *
	 * @return bool
	 */
	public function save() {	
		if (!parent::save()) {
			return false;
		}

		$filestore = $this->getFilestore();

		// Note we use parent::getMetadata() below to avoid showing the warnings added in #9193

		// Save datastore metadata
		$params = $filestore->getParameters();
		foreach ($params as $k => $v) {
			parent::setMetadata("filestore::$k", $v);
		}

		// Now make a note of the filestore class
		parent::setMetadata("filestore::filestore", get_class($filestore));

		return true;
>>>>>>> 68b16685
	}

	/**
	 * Get property names to serialize.
	 *
	 * @return string[]
	 */
	public function __sleep() {
		return array_diff(array_keys(get_object_vars($this)), array(
			// a resource
			'handle',
		));
	}
}<|MERGE_RESOLUTION|>--- conflicted
+++ resolved
@@ -257,15 +257,8 @@
 	 * @param bool $follow_symlinks If true, will also delete the target file if the current file is a symlink
 	 * @return bool
 	 */
-<<<<<<< HEAD
-	public function delete() {
-		$result = $this->getFilestore()->delete($this);
-=======
 	public function delete($follow_symlinks = true) {
-		$fs = $this->getFilestore();
-		
-		$result = $fs->delete($this, $follow_symlinks);
->>>>>>> 68b16685
+		$result = $this->getFilestore()->delete($this, $follow_symlinks);
 		
 		if ($this->getGUID() && $result) {
 			$result = parent::delete();
@@ -282,14 +275,8 @@
 	 * @return void
 	 */
 	public function seek($position) {
-<<<<<<< HEAD
 		// @todo add seek() to \ElggFilestore
 		$this->getFilestore()->seek($this->handle, $position);
-=======
-		$fs = $this->getFilestore();
-
-		return $fs->seek($this->handle, $position);
->>>>>>> 68b16685
 	}
 
 	/**
@@ -358,88 +345,7 @@
 	 * @return \ElggDiskFilestore
 	 */
 	protected function getFilestore() {
-<<<<<<< HEAD
 		return _elgg_services()->filestore;
-=======
-		if ($this->filestore) {
-			// already set
-			return $this->filestore;
-		}
-
-		// such a common case we just assume for now
-		$this->filestore = $GLOBALS['DEFAULT_FILE_STORE'];
-
-		if (!$this->guid) {
-			return $this->filestore;
-		}
-
-		// Note we use parent::getMetadata() below to avoid showing the warnings added in #9193
-
-		$class = parent::getMetadata('filestore::filestore');
-		if (!$class) {
-			return $this->filestore;
-		}
-
-		// common case
-		if ($class === ElggDiskFilestore::class
-				&& parent::getMetadata('filestore::dir_root') === _elgg_services()->config->getDataPath()) {
-			return $this->filestore;
-		}
-
-		if (!class_exists($class)) {
-			$this->filestore = null;
-			throw new \ClassNotFoundException("Unable to load filestore class $class for file {$this->guid}");
-		}
-
-		// need to get all filestore::* metadata because the rest are "parameters" that
-		// get passed to filestore::setParameters()
-		$mds = elgg_get_metadata([
-			'guid' => $this->guid,
-			'where' => array("n.string LIKE 'filestore::%'"),
-		]);
-		$parameters = [];
-		foreach ($mds as $md) {
-			list( , $name) = explode("::", $md->name);
-			if ($name !== 'filestore') {
-				$parameters[$name] = $md->value;
-			}
-		}
-
-		$this->filestore = new $class();
-		$this->filestore->setParameters($parameters);
-		return $this->filestore;
-	}
-
-	/**
-	 * Save the file
-	 *
-	 * Write the file's data to the filestore and save
-	 * the corresponding entity.
-	 *
-	 * @see \ElggObject::save()
-	 *
-	 * @return bool
-	 */
-	public function save() {	
-		if (!parent::save()) {
-			return false;
-		}
-
-		$filestore = $this->getFilestore();
-
-		// Note we use parent::getMetadata() below to avoid showing the warnings added in #9193
-
-		// Save datastore metadata
-		$params = $filestore->getParameters();
-		foreach ($params as $k => $v) {
-			parent::setMetadata("filestore::$k", $v);
-		}
-
-		// Now make a note of the filestore class
-		parent::setMetadata("filestore::filestore", get_class($filestore));
-
-		return true;
->>>>>>> 68b16685
 	}
 
 	/**
