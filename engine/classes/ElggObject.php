--- conflicted
+++ resolved
@@ -151,10 +151,8 @@
 		$query = "UPDATE {$CONFIG->dbprefix}objects_entity
 			set title='$title', description='$description' where guid=$guid";
 
-<<<<<<< HEAD
 		return $this->getDatabase()->updateData($query) !== false;
 	}
-
 
 	/**
 	 * {@inheritdoc}
@@ -168,15 +166,6 @@
 	 */
 	public function setDisplayName($displayName) {
 		$this->title = $displayName;
-=======
-		// Save ElggObject-specific attributes
-
-		_elgg_disable_caching_for_entity($this->guid);
-		$ret = create_object_entity($this->get('guid'), $this->get('title'), $this->get('description'));
-		_elgg_enable_caching_for_entity($this->guid);
-
-		return $ret;
->>>>>>> 666b214e
 	}
 
 	/**
