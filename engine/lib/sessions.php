--- conflicted
+++ resolved
@@ -316,24 +316,6 @@
 			throw $e;
 		}
 	}
-<<<<<<< HEAD
-=======
-
-	// Users privilege has been elevated, so change the session id (prevents session fixation)
-	session_regenerate_id();
-
-	// Update statistics
-	set_last_login($_SESSION['guid']);
-	reset_login_failure_count($user->guid); // Reset any previous failed login attempts
-
-	// if memcache is enabled, invalidate the user in memcache @see https://github.com/Elgg/Elgg/issues/3143
-	if (is_memcache_available()) {
-		// this needs to happen with a shutdown function because of the timing with set_last_login()
-		register_shutdown_function("_elgg_invalidate_memcache_for_entity", $_SESSION['guid']);
-	}
-	
-	return true;
->>>>>>> c6ec6a0e
 }
 
 /**
@@ -422,6 +404,12 @@
 
 	elgg_trigger_after_event('login', 'user', $user);
 
+	// if memcache is enabled, invalidate the user in memcache @see https://github.com/Elgg/Elgg/issues/3143
+	if (is_memcache_available()) {
+		// this needs to happen with a shutdown function because of the timing with set_last_login()
+		register_shutdown_function("_elgg_invalidate_memcache_for_entity", $_SESSION['guid']);
+	}
+	
 	return true;
 }
 
