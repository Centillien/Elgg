--- conflicted
+++ resolved
@@ -243,7 +243,6 @@
 }
 
 /**
-<<<<<<< HEAD
  * Check whether a view is registered as cacheable.
  *
  * @param string $view The name of the view.
@@ -256,10 +255,7 @@
 }
 
 /**
- * Unregister a view for accessibility via URLs.
-=======
  * Unregister a view for ajax calls
->>>>>>> 3a68d33d
  *
  * @param string $view The view name
  * @return void
