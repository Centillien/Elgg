<?php
/**
 * Elgg users
 * Functions to manage multiple or single users in an Elgg install
 *
 * @package Elgg.Core
 * @subpackage DataModel.User
 */

/// Map a username to a cached GUID
/**
 * @var int[] $USERNAME_TO_GUID_MAP_CACHE
 * @access private
 */
global $USERNAME_TO_GUID_MAP_CACHE;
$USERNAME_TO_GUID_MAP_CACHE = array();

/**
 * Return the user specific details of a user by a row.
 *
 * @param int $guid The ElggUser guid
 *
 * @return mixed
 * @access private
 */
function get_user_entity_as_row($guid) {
	global $CONFIG;

	$guid = (int)$guid;
	return get_data_row("SELECT * from {$CONFIG->dbprefix}users_entity where guid=$guid");
}

/**
 * Disables all of a user's entities
 *
 * @param int $owner_guid The owner GUID
 *
 * @return bool Depending on success
 */
function disable_user_entities($owner_guid) {
	global $CONFIG;
	$owner_guid = (int) $owner_guid;
	if ($entity = get_entity($owner_guid)) {
		if (elgg_trigger_event('disable', $entity->type, $entity)) {
			if ($entity->canEdit()) {
				$query = "UPDATE {$CONFIG->dbprefix}entities
					set enabled='no' where owner_guid={$owner_guid}
					or container_guid = {$owner_guid}";

				$res = update_data($query);
				return $res;
			}
		}
	}

	return false;
}

/**
 * Ban a user
 *
 * @param int    $user_guid The user guid
 * @param string $reason    A reason
 *
 * @return bool
 */
function ban_user($user_guid, $reason = "") {
	global $CONFIG;

	$user_guid = (int)$user_guid;

	$user = get_entity($user_guid);

	if (($user) && ($user->canEdit()) && ($user instanceof ElggUser)) {
		if (elgg_trigger_event('ban', 'user', $user)) {
			// Add reason
			if ($reason) {
				create_metadata($user_guid, 'ban_reason', $reason, '', 0, ACCESS_PUBLIC);
			}

			// invalidate memcache for this user
			static $newentity_cache;
			if ((!$newentity_cache) && (is_memcache_available())) {
				$newentity_cache = new ElggMemcache('new_entity_cache');
			}

			if ($newentity_cache) {
				$newentity_cache->delete($user_guid);
			}

			// Set ban flag
			$query = "UPDATE {$CONFIG->dbprefix}users_entity set banned='yes' where guid=$user_guid";
			return update_data($query);
		}

		return false;
	}

	return false;
}

/**
 * Unban a user.
 *
 * @param int $user_guid Unban a user.
 *
 * @return bool
 */
function unban_user($user_guid) {
	global $CONFIG;

	$user_guid = (int)$user_guid;

	$user = get_entity($user_guid);

	if (($user) && ($user->canEdit()) && ($user instanceof ElggUser)) {
		if (elgg_trigger_event('unban', 'user', $user)) {
			create_metadata($user_guid, 'ban_reason', '', '', 0, ACCESS_PUBLIC);

			// invalidate memcache for this user
			static $newentity_cache;
			if ((!$newentity_cache) && (is_memcache_available())) {
				$newentity_cache = new ElggMemcache('new_entity_cache');
			}

			if ($newentity_cache) {
				$newentity_cache->delete($user_guid);
			}


			$query = "UPDATE {$CONFIG->dbprefix}users_entity set banned='no' where guid=$user_guid";
			return update_data($query);
		}

		return false;
	}

	return false;
}

/**
 * Makes user $guid an admin.
 *
 * @param int $user_guid User guid
 *
 * @return bool
 */
function make_user_admin($user_guid) {
	global $CONFIG;

	$user = get_entity((int)$user_guid);

	if (($user) && ($user instanceof ElggUser) && ($user->canEdit())) {
		if (elgg_trigger_event('make_admin', 'user', $user)) {

			// invalidate memcache for this user
			static $newentity_cache;
			if ((!$newentity_cache) && (is_memcache_available())) {
				$newentity_cache = new ElggMemcache('new_entity_cache');
			}

			if ($newentity_cache) {
				$newentity_cache->delete($user_guid);
			}

			$r = update_data("UPDATE {$CONFIG->dbprefix}users_entity set admin='yes' where guid=$user_guid");
			_elgg_invalidate_cache_for_entity($user_guid);
			return $r;
		}

		return false;
	}

	return false;
}

/**
 * Removes user $guid's admin flag.
 *
 * @param int $user_guid User GUID
 *
 * @return bool
 */
function remove_user_admin($user_guid) {
	global $CONFIG;

	$user = get_entity((int)$user_guid);

	if (($user) && ($user instanceof ElggUser) && ($user->canEdit())) {
		if (elgg_trigger_event('remove_admin', 'user', $user)) {

			// invalidate memcache for this user
			static $newentity_cache;
			if ((!$newentity_cache) && (is_memcache_available())) {
				$newentity_cache = new ElggMemcache('new_entity_cache');
			}

			if ($newentity_cache) {
				$newentity_cache->delete($user_guid);
			}

			$r = update_data("UPDATE {$CONFIG->dbprefix}users_entity set admin='no' where guid=$user_guid");
			_elgg_invalidate_cache_for_entity($user_guid);
			return $r;
		}

		return false;
	}

	return false;
}

/**
 * Get a user object from a GUID.
 *
 * This function returns an ElggUser from a given GUID.
 *
 * @param int $guid The GUID
 *
 * @return ElggUser|false
 */
function get_user($guid) {
	// Fixes "Exception thrown without stack frame" when db_select fails
	if (!empty($guid)) {
		$result = get_entity($guid);
	}

	if ((!empty($result)) && (!($result instanceof ElggUser))) {
		return false;
	}

	if (!empty($result)) {
		return $result;
	}

	return false;
}

/**
 * Get user by username
 *
 * @param string $username The user's username
 *
 * @return ElggUser|false Depending on success
 */
function get_user_by_username($username) {
	global $CONFIG, $USERNAME_TO_GUID_MAP_CACHE;

	// Fixes #6052. Username is frequently sniffed from the path info, which,
	// unlike $_GET, is not URL decoded. If the username was not URL encoded,
	// this is harmless.
	$username = rawurldecode($username);

	$username = sanitise_string($username);
	$access = _elgg_get_access_where_sql();

	// Caching
	if ((isset($USERNAME_TO_GUID_MAP_CACHE[$username]))
			&& (_elgg_retrieve_cached_entity($USERNAME_TO_GUID_MAP_CACHE[$username]))) {
		return _elgg_retrieve_cached_entity($USERNAME_TO_GUID_MAP_CACHE[$username]);
	}

	$query = "SELECT e.* FROM {$CONFIG->dbprefix}users_entity u
		JOIN {$CONFIG->dbprefix}entities e ON e.guid = u.guid
		WHERE u.username = '$username' AND $access";

	$entity = get_data_row($query, 'entity_row_to_elggstar');
	if ($entity) {
		$USERNAME_TO_GUID_MAP_CACHE[$username] = $entity->guid;
	} else {
		$entity = false;
	}

	return $entity;
}

/**
 * Get user by remember me code
 *
 * @param string $code The remember me code
 *
 * @return ElggUser
 */
function get_user_by_code($code) {
	if (!$code) {
		return null;
	}

	$db = _elgg_services()->db;	
	$prefix = $db->getTablePrefix();
	$code = $db->sanitizeString($code);

	$query = "SELECT guid FROM {$prefix}users_remember_me_cookies
		WHERE code = '$code'";
	try {
		$result = $db->getDataRow($query);
	} catch (DatabaseException $e) {
		if (false !== strpos($e->getMessage(), "users_remember_me_cookies' doesn't exist")) {
			// schema has not been updated so we swallow this exception
			return null;
		} else {
			throw $e;
		}
	}

	if ($result) {
		return get_user($result->guid);
	}

	return null;
}

/**
 * Get an array of users from an email address
 *
 * @param string $email Email address.
 *
 * @return array
 */
function get_user_by_email($email) {
	global $CONFIG;

	$email = sanitise_string($email);

	$access = _elgg_get_access_where_sql();

	$query = "SELECT e.* FROM {$CONFIG->dbprefix}entities e
		JOIN {$CONFIG->dbprefix}users_entity u ON e.guid = u.guid
		WHERE email = '$email' AND $access";

	return get_data($query, 'entity_row_to_elggstar');
}

/**
 * Return users (or the number of them) who have been active within a recent period.
 *
 * @param array $options Array of options with keys:
 *
 *   seconds (int)  => Length of period (default 600 = 10min)
 *   limit   (int)  => Limit (default 10)
 *   offset  (int)  => Offset (default 0)
 *   count   (bool) => Return a count instead of users? (default false)
 *
 *   Formerly this was the seconds parameter.
 *
 * @param int   $limit   Limit (deprecated usage, use $options)
 * @param int   $offset  Offset (deprecated usage, use $options)
 * @param bool  $count   Count (deprecated usage, use $options)
 *
 * @return ElggUser[]|int
 */
function find_active_users($options = array(), $limit = 10, $offset = 0, $count = false) {

	$seconds = 600; //default value

	if (!is_array($options)) {
		elgg_deprecated_notice("find_active_users() now accepts an \$options array", 1.9);
		if (!$options) {
			$options = $seconds; //assign default value
		}
		$options = array('seconds' => $options);
	}

	$options = array_merge(array(
		'seconds' => $seconds,
		'limit' => $limit,
		'offset' => $offset,
		'count' => $count,
	), $options);

	// cast options we're sending to hook
	foreach (array('seconds', 'limit', 'offset') as $key) {
		$options[$key] = (int)$options[$key];
	}
	$options['count'] = (bool)$options['count'];

	// allow plugins to override
	$params = array(
		'seconds' => $options['seconds'],
		'limit' => $options['limit'],
		'offset' => $options['offset'],
		'count' => $options['count'],
		'options' => $options,
	);
	$data = elgg_trigger_plugin_hook('find_active_users', 'system', $params, null);
	// check null because the handler could legitimately return falsey values.
	if ($data !== null) {
		return $data;
	}

	$dbprefix = elgg_get_config('dbprefix');
	$time = time() - $options['seconds'];
	return elgg_get_entities(array(
		'type' => 'user',
		'limit' => $options['limit'],
		'offset' => $options['offset'],
		'count' => $options['count'],
		'joins' => array("join {$dbprefix}users_entity u on e.guid = u.guid"),
		'wheres' => array("u.last_action >= {$time}"),
		'order_by' => "u.last_action desc",
	));
}

/**
 * Generate and send a password request email to a given user's registered email address.
 *
 * @param int $user_guid User GUID
 *
 * @return bool
 */
function send_new_password_request($user_guid) {
	$user_guid = (int)$user_guid;

	$user = get_entity($user_guid);
	if ($user instanceof ElggUser) {
		// generate code
		$code = generate_random_cleartext_password();
		$user->setPrivateSetting('passwd_conf_code', $code);
		$user->setPrivateSetting('passwd_conf_time', time());

		// generate link
		$link = elgg_get_site_url() . "changepassword?u=$user_guid&c=$code";

		// generate email
		$ip_address = _elgg_services()->request->getClientIp();
		$email = elgg_echo('email:changereq:body', array($user->name, $ip_address, $link));

		return notify_user($user->guid, elgg_get_site_entity()->guid,
			elgg_echo('email:changereq:subject'), $email, array(), 'email');
	}

	return false;
}

/**
 * Low level function to reset a given user's password.
 *
 * This can only be called from execute_new_password_request().
 *
 * @param int    $user_guid The user.
 * @param string $password  Text (which will then be converted into a hash and stored)
 *
 * @return bool
 */
function force_user_password_reset($user_guid, $password) {
	$user = get_entity($user_guid);
	if ($user instanceof ElggUser) {
		$ia = elgg_set_ignore_access();

<<<<<<< HEAD
		$user->salt = generate_random_cleartext_password();
		$hash = generate_user_password($user, $password);
=======
		$user->salt = _elgg_generate_password_salt();
		$hash = generate_user_password($user, $password);		
>>>>>>> 37ca1c09
		$user->password = $hash;
		$result = (bool)$user->save();

		elgg_set_ignore_access($ia);

		return $result;
	}

	return false;
}

/**
 * Validate and change password for a user.
 *
 * @param int    $user_guid The user id
 * @param string $conf_code Confirmation code as sent in the request email.
 * @param string $password  Optional new password, if not randomly generated.
 *
 * @return bool True on success
 */
function execute_new_password_request($user_guid, $conf_code, $password = null) {

	$user_guid = (int)$user_guid;
	$user = get_entity($user_guid);

	if ($password === null) {
		$password = generate_random_cleartext_password();
		$reset = true;
	}

	if (!elgg_instanceof($user, 'user')) {
		return false;
	}

	$saved_code = $user->getPrivateSetting('passwd_conf_code');
	$code_time = (int) $user->getPrivateSetting('passwd_conf_time');

	if (!$saved_code || $saved_code != $conf_code) {
		return false;
	}

	// Discard for security if it is 24h old
	if (!$code_time || $code_time < time() - 24 * 60 * 60) {
		return false;
	}

	if (force_user_password_reset($user_guid, $password)) {
		remove_private_setting($user_guid, 'passwd_conf_code');
		remove_private_setting($user_guid, 'passwd_conf_time');
		// clean the logins failures
		reset_login_failure_count($user_guid);

		$ns = $reset ? 'resetpassword' : 'changepassword';

		notify_user($user->guid,
			elgg_get_site_entity()->guid,
			elgg_echo("email:$ns:subject"),
			elgg_echo("email:$ns:body", array($user->username, $password)),
			array(),
			'email'
		);

		return true;
	}

	return false;
}

/**
 * Generate a random 12 character clear text password.
 *
 * @return string
 */
function generate_random_cleartext_password() {
	return ElggCrypto::getRandomString(12, ElggCrypto::CHARS_PASSWORD);
}

/**
 * Generate an 8 character Base64 URL salt for the password
 *
 * @return string
 * @access private
 */
function _elgg_generate_password_salt() {
	return ElggCrypto::getRandomString(8);
}

/**
 * Hash a password for storage. Currently salted MD5.
 *
 * @param ElggUser $user     The user this is being generated for.
 * @param string   $password Password in clear text
 *
 * @return string
 */
function generate_user_password(ElggUser $user, $password) {
	return md5($password . $user->salt);
}

/**
 * Simple function which ensures that a username contains only valid characters.
 *
 * This should only permit chars that are valid on the file system as well.
 *
 * @param string $username Username
 *
 * @return bool
 * @throws RegistrationException on invalid
 */
function validate_username($username) {
	global $CONFIG;

	// Basic, check length
	if (!isset($CONFIG->minusername)) {
		$CONFIG->minusername = 4;
	}

	if (strlen($username) < $CONFIG->minusername) {
		$msg = elgg_echo('registration:usernametooshort', array($CONFIG->minusername));
		throw new RegistrationException($msg);
	}
	
	// username in the database has a limit of 128 characters
	if (strlen($username) > 128) {
		$msg = elgg_echo('registration:usernametoolong', array(128));
		throw new RegistrationException($msg);
	}

	// Blacklist for bad characters (partially nicked from mediawiki)
	$blacklist = '/[' .
		'\x{0080}-\x{009f}' . // iso-8859-1 control chars
		'\x{00a0}' .          // non-breaking space
		'\x{2000}-\x{200f}' . // various whitespace
		'\x{2028}-\x{202f}' . // breaks and control chars
		'\x{3000}' .          // ideographic space
		'\x{e000}-\x{f8ff}' . // private use
		']/u';

	if (preg_match($blacklist, $username)) {
		// @todo error message needs work
		throw new RegistrationException(elgg_echo('registration:invalidchars'));
	}

	// Belts and braces
	// @todo Tidy into main unicode
	$blacklist2 = '\'/\\"*& ?#%^(){}[]~?<>;|¬`@-+=';

	for ($n = 0; $n < strlen($blacklist2); $n++) {
		if (strpos($username, $blacklist2[$n]) !== false) {
			$msg = elgg_echo('registration:invalidchars', array($blacklist2[$n], $blacklist2));
			$msg = htmlspecialchars($msg, ENT_QUOTES, 'UTF-8');
			throw new RegistrationException($msg);
		}
	}

	$result = true;
	return elgg_trigger_plugin_hook('registeruser:validate:username', 'all',
		array('username' => $username), $result);
}

/**
 * Simple validation of a password.
 *
 * @param string $password Clear text password
 *
 * @return bool
 * @throws RegistrationException on invalid
 */
function validate_password($password) {
	global $CONFIG;

	if (!isset($CONFIG->min_password_length)) {
		$CONFIG->min_password_length = 6;
	}

	if (strlen($password) < $CONFIG->min_password_length) {
		$msg = elgg_echo('registration:passwordtooshort', array($CONFIG->min_password_length));
		throw new RegistrationException($msg);
	}

	$result = true;
	return elgg_trigger_plugin_hook('registeruser:validate:password', 'all',
		array('password' => $password), $result);
}

/**
 * Simple validation of a email.
 *
 * @param string $address Email address
 *
 * @throws RegistrationException on invalid
 * @return bool
 */
function validate_email_address($address) {
	if (!is_email_address($address)) {
		throw new RegistrationException(elgg_echo('registration:notemail'));
	}

	// Got here, so lets try a hook (defaulting to ok)
	$result = true;
	return elgg_trigger_plugin_hook('registeruser:validate:email', 'all',
		array('email' => $address), $result);
}

/**
 * Registers a user, returning false if the username already exists
 *
 * @param string $username              The username of the new user
 * @param string $password              The password
 * @param string $name                  The user's display name
 * @param string $email                 The user's email address
 * @param bool   $allow_multiple_emails Allow the same email address to be
 *                                      registered multiple times?
 *
 * @return int|false The new user's GUID; false on failure
 * @throws RegistrationException
 */
function register_user($username, $password, $name, $email, $allow_multiple_emails = false) {

	// no need to trim password.
	$username = trim($username);
	$name = trim(strip_tags($name));
	$email = trim($email);

	// A little sanity checking
	if (empty($username)
			|| empty($password)
			|| empty($name)
			|| empty($email)) {
		return false;
	}

	// Make sure a user with conflicting details hasn't registered and been disabled
	$access_status = access_get_show_hidden_status();
	access_show_hidden_entities(true);

	if (!validate_email_address($email)) {
		throw new RegistrationException(elgg_echo('registration:emailnotvalid'));
	}

	if (!validate_password($password)) {
		throw new RegistrationException(elgg_echo('registration:passwordnotvalid'));
	}

	if (!validate_username($username)) {
		throw new RegistrationException(elgg_echo('registration:usernamenotvalid'));
	}

	if ($user = get_user_by_username($username)) {
		throw new RegistrationException(elgg_echo('registration:userexists'));
	}

	if ((!$allow_multiple_emails) && (get_user_by_email($email))) {
		throw new RegistrationException(elgg_echo('registration:dupeemail'));
	}

	access_show_hidden_entities($access_status);

	// Create user
	$user = new ElggUser();
	$user->username = $username;
	$user->email = $email;
	$user->name = $name;
	$user->access_id = ACCESS_PUBLIC;
	$user->salt = _elgg_generate_password_salt();
	$user->password = generate_user_password($user, $password);
	$user->owner_guid = 0; // Users aren't owned by anyone, even if they are admin created.
	$user->container_guid = 0; // Users aren't contained by anyone, even if they are admin created.
	$user->language = get_current_language();
	if ($user->save() === false) {
		return false;
	}

	// Turn on email notifications by default
	set_user_notification_setting($user->getGUID(), 'email', true);

	return $user->getGUID();
}

/**
 * Generates a unique invite code for a user
 *
 * @param string $username The username of the user sending the invitation
 *
 * @return string Invite code
 */
function generate_invite_code($username) {
	$secret = datalist_get('__site_secret__');
	return md5($username . $secret);
}

/**
 * Set the validation status for a user.
 *
 * @param int    $user_guid The user's GUID
 * @param bool   $status    Validated (true) or unvalidated (false)
 * @param string $method    Optional method to say how a user was validated
 * @return bool
 * @since 1.8.0
 */
function elgg_set_user_validation_status($user_guid, $status, $method = '') {
	$result1 = create_metadata($user_guid, 'validated', $status, '', 0, ACCESS_PUBLIC, false);
	$result2 = create_metadata($user_guid, 'validated_method', $method, '', 0, ACCESS_PUBLIC, false);
	if ($result1 && $result2) {
		return true;
	} else {
		return false;
	}
}

/**
 * Gets the validation status of a user.
 *
 * @param int $user_guid The user's GUID
 * @return bool|null Null means status was not set for this user.
 * @since 1.8.0
 */
function elgg_get_user_validation_status($user_guid) {
	$md = elgg_get_metadata(array(
		'guid' => $user_guid,
		'metadata_name' => 'validated'
	));
	if ($md == false) {
		return null;
	}

	if ($md[0]->value) {
		return true;
	}

	return false;
}

/**
 * Page handler for account related pages
 *
 * @param array  $page_elements Page elements
 * @param string $handler The handler string
 *
 * @return bool
 * @access private
 */
function elgg_user_account_page_handler($page_elements, $handler) {

	$base_dir = elgg_get_root_path() . 'pages/account';
	switch ($handler) {
		case 'login':
			require_once("$base_dir/login.php");
			break;
		case 'forgotpassword':
			require_once("$base_dir/forgotten_password.php");
			break;
		case 'changepassword':
			require_once("$base_dir/change_password.php");
			break;
		case 'register':
			require_once("$base_dir/register.php");
			break;
		default:
			return false;
	}
	return true;
}

/**
 * Sets the last action time of the given user to right now.
 *
 * @param int $user_guid The user GUID
 *
 * @return void
 */
function set_last_action($user_guid) {
	$user_guid = (int) $user_guid;
	global $CONFIG;
	$time = time();

	$query = "UPDATE {$CONFIG->dbprefix}users_entity
		set prev_last_action = last_action,
		last_action = {$time} where guid = {$user_guid}";

	execute_delayed_write_query($query);
}

/**
 * Sets the last logon time of the given user to right now.
 *
 * @param int $user_guid The user GUID
 *
 * @return void
 */
function set_last_login($user_guid) {
	$user_guid = (int) $user_guid;
	global $CONFIG;
	$time = time();

	$query = "UPDATE {$CONFIG->dbprefix}users_entity
		set prev_last_login = last_login, last_login = {$time} where guid = {$user_guid}";

	execute_delayed_write_query($query);
}

/**
 * Creates a relationship between this site and the user.
 *
 * @param string   $event       create
 * @param string   $object_type user
 * @param ElggUser $object      User object
 *
 * @return void
 * @access private
 */
function user_create_hook_add_site_relationship($event, $object_type, $object) {
	add_entity_relationship($object->getGUID(), 'member_of_site', elgg_get_site_entity()->guid);
}

/**
 * Serves the user's avatar
 *
 * @param string $hook
 * @param string $entity_type
 * @param string $returnvalue
 * @param array  $params
 * @return string
 * @access private
 */
function user_avatar_hook($hook, $entity_type, $returnvalue, $params) {
	$user = $params['entity'];
	$size = $params['size'];

	if (isset($user->icontime)) {
		return "avatar/view/$user->username/$size/$user->icontime";
	} else {
		return "_graphics/icons/user/default{$size}.gif";
	}
}

/**
 * Setup the default user hover menu
 * @access private
 */
function elgg_user_hover_menu($hook, $type, $return, $params) {
	$user = $params['entity'];
	/* @var ElggUser $user */

	if (elgg_is_logged_in()) {
		if (elgg_get_logged_in_user_guid() == $user->guid) {
			$url = "profile/$user->username/edit";
			$item = new ElggMenuItem('profile:edit', elgg_echo('profile:edit'), $url);
			$item->setSection('action');
			$return[] = $item;

			$url = "avatar/edit/$user->username";
			$item = new ElggMenuItem('avatar:edit', elgg_echo('avatar:edit'), $url);
			$item->setSection('action');
			$return[] = $item;
		}
	}

	// prevent admins from banning or deleting themselves
	if (elgg_get_logged_in_user_guid() == $user->guid) {
		return $return;
	}

	if (elgg_is_admin_logged_in()) {
		$actions = array();
		if (!$user->isBanned()) {
			$actions[] = 'ban';
		} else {
			$actions[] = 'unban';
		}
		$actions[] = 'delete';
		$actions[] = 'resetpassword';
		if (!$user->isAdmin()) {
			$actions[] = 'makeadmin';
		} else {
			$actions[] = 'removeadmin';
		}

		foreach ($actions as $action) {
			$url = "action/admin/user/$action?guid={$user->guid}";
			$url = elgg_add_action_tokens_to_url($url);
			$item = new ElggMenuItem($action, elgg_echo($action), $url);
			$item->setSection('admin');
			$item->setLinkClass('elgg-requires-confirmation');

			$return[] = $item;
		}

		$url = "profile/$user->username/edit";
		$item = new ElggMenuItem('profile:edit', elgg_echo('profile:edit'), $url);
		$item->setSection('admin');
		$return[] = $item;

		$url = "settings/user/$user->username";
		$item = new ElggMenuItem('settings:edit', elgg_echo('settings:edit'), $url);
		$item->setSection('admin');
		$return[] = $item;

		$url = "activity/owner/$user->username";
		$item = new ElggMenuItem('activity:owner', elgg_echo('activity:owner'), $url);
		$item->setSection('action');
		$return[] = $item;
	}

	return $return;
}

/**
 * Setup the menu shown with an entity
 *
 * @param string $hook
 * @param string $type
 * @param array $return
 * @param array $params
 * @return array
 *
 * @access private
 */
function elgg_users_setup_entity_menu($hook, $type, $return, $params) {
	if (elgg_in_context('widgets')) {
		return $return;
	}

	$entity = $params['entity'];
	if (!elgg_instanceof($entity, 'user')) {
		return $return;
	}
	/* @var ElggUser $entity */

	if ($entity->isBanned()) {
		$banned = elgg_echo('banned');
		$options = array(
			'name' => 'banned',
			'text' => "<span>$banned</span>",
			'href' => false,
			'priority' => 0,
		);
		$return = array(ElggMenuItem::factory($options));
	} else {
		$return = array();
		if (isset($entity->location)) {
			$location = htmlspecialchars($entity->location, ENT_QUOTES, 'UTF-8', false);
			$options = array(
				'name' => 'location',
				'text' => "<span>$location</span>",
				'href' => false,
				'priority' => 150,
			);
			$return[] = ElggMenuItem::factory($options);
		}
	}

	return $return;
}

/**
 * This function loads a set of default fields into the profile, then triggers a hook letting other plugins to edit
 * add and delete fields.
 *
 * Note: This is a secondary system:init call and is run at a super low priority to guarantee that it is called after all
 * other plugins have initialised.
 * @access private
 */
function elgg_profile_fields_setup() {
	global $CONFIG;

	$profile_defaults = array (
		'description' => 'longtext',
		'briefdescription' => 'text',
		'location' => 'location',
		'interests' => 'tags',
		'skills' => 'tags',
		'contactemail' => 'email',
		'phone' => 'text',
		'mobile' => 'text',
		'website' => 'url',
		'twitter' => 'text',
	);

	$loaded_defaults = array();
	if ($fieldlist = elgg_get_config('profile_custom_fields')) {
		if (!empty($fieldlist)) {
			$fieldlistarray = explode(',', $fieldlist);
			foreach ($fieldlistarray as $listitem) {
				if ($translation = elgg_get_config("admin_defined_profile_{$listitem}")) {
					$type = elgg_get_config("admin_defined_profile_type_{$listitem}");
					$loaded_defaults["admin_defined_profile_{$listitem}"] = $type;
					add_translation(get_current_language(), array("profile:admin_defined_profile_{$listitem}" => $translation));
				}
			}
		}
	}

	if (count($loaded_defaults)) {
		$CONFIG->profile_using_custom = true;
		$profile_defaults = $loaded_defaults;
	}

	$CONFIG->profile_fields = elgg_trigger_plugin_hook('profile:fields', 'profile', null, $profile_defaults);

	// register any tag metadata names
	foreach ($CONFIG->profile_fields as $name => $type) {
		if ($type == 'tags' || $type == 'location' || $type == 'tag') {
			elgg_register_tag_metadata_name($name);
			// register a tag name translation
			add_translation(get_current_language(), array("tag_names:$name" => elgg_echo("profile:$name")));
		}
	}
}

/**
 * Avatar page handler
 *
 * /avatar/edit/<username>
 * /avatar/view/<username>/<size>/<icontime>
 *
 * @param array $page
 * @return bool
 * @access private
 */
function elgg_avatar_page_handler($page) {
	global $CONFIG;

	$user = get_user_by_username($page[1]);
	if ($user) {
		elgg_set_page_owner_guid($user->getGUID());
	}

	if ($page[0] == 'edit') {
		require_once("{$CONFIG->path}pages/avatar/edit.php");
		return true;
	} else {
		set_input('size', $page[2]);
		require_once("{$CONFIG->path}pages/avatar/view.php");
		return true;
	}
	return false;
}

/**
 * Profile page handler
 *
 * @param array $page
 * @return bool
 * @access private
 */
function elgg_profile_page_handler($page) {
	global $CONFIG;

	$user = get_user_by_username($page[0]);
	elgg_set_page_owner_guid($user->guid);

	if ($page[1] == 'edit') {
		require_once("{$CONFIG->path}pages/profile/edit.php");
		return true;
	}
	return false;
}

/**
 * Sets up user-related menu items
 *
 * @return void
 * @access private
 */
function users_pagesetup() {

	$owner = elgg_get_page_owner_entity();
	$viewer = elgg_get_logged_in_user_entity();

	if ($owner) {		
		elgg_register_menu_item('page', array(
			'name' => 'edit_avatar',
			'href' => "avatar/edit/{$owner->username}",
			'text' => elgg_echo('avatar:edit'),
			'section' => '1_profile',
			'contexts' => array('settings'),
		));

		elgg_register_menu_item('page', array(
			'name' => 'edit_profile',
			'href' => "profile/{$owner->username}/edit",
			'text' => elgg_echo('profile:edit'),
			'section' => '1_profile',
			'contexts' => array('settings'),
		));
	}

	// topbar
	if ($viewer) {
		elgg_register_menu_item('topbar', array(
			'name' => 'profile',
			'href' => $viewer->getURL(),
			'text' => elgg_view('output/img', array(
				'src' => $viewer->getIconURL('topbar'),
				'alt' => $viewer->name,
				'title' => elgg_echo('profile'),
				'class' => 'elgg-border-plain elgg-transition',
			)),
			'priority' => 100,
			'link_class' => 'elgg-topbar-avatar',
		));

		elgg_register_menu_item('topbar', array(
			'name' => 'usersettings',
			'href' => "settings/user/{$viewer->username}",
			'text' => elgg_view_icon('settings') . elgg_echo('settings'),
			'priority' => 500,
			'section' => 'alt',
		));

		elgg_register_menu_item('topbar', array(
			'name' => 'logout',
			'href' => "action/logout",
			'text' => elgg_echo('logout'),
			'is_action' => true,
			'priority' => 1000,
			'section' => 'alt',
		));
	}
}

/**
 * Users initialisation function, which establishes the page handler
 *
 * @return void
 * @access private
 */
function users_init() {

	elgg_register_page_handler('register', 'elgg_user_account_page_handler');
	elgg_register_page_handler('forgotpassword', 'elgg_user_account_page_handler');
	elgg_register_page_handler('changepassword', 'elgg_user_account_page_handler');
	elgg_register_page_handler('login', 'elgg_user_account_page_handler');
	elgg_register_page_handler('avatar', 'elgg_avatar_page_handler');
	elgg_register_page_handler('profile', 'elgg_profile_page_handler');

	elgg_register_plugin_hook_handler('register', 'menu:user_hover', 'elgg_user_hover_menu');

	elgg_register_action('register', '', 'public');
	elgg_register_action('useradd', '', 'admin');
	elgg_register_action('avatar/upload');
	elgg_register_action('avatar/crop');
	elgg_register_action('avatar/remove');
	elgg_register_action('profile/edit');

	elgg_register_plugin_hook_handler('entity:icon:url', 'user', 'user_avatar_hook');

	elgg_register_action('user/changepassword', '', 'public');
	elgg_register_action('user/requestnewpassword', '', 'public');

	// Register the user type
	elgg_register_entity_type('user', '');

	elgg_register_plugin_hook_handler('register', 'menu:entity', 'elgg_users_setup_entity_menu', 501);

	elgg_register_event_handler('create', 'user', 'user_create_hook_add_site_relationship');
}

/**
 * Runs unit tests for ElggUser
 *
 * @param string $hook   unit_test
 * @param string $type   system
 * @param mixed  $value  Array of tests
 * @param mixed  $params Params
 *
 * @return array
 * @access private
 */
function users_test($hook, $type, $value, $params) {
	global $CONFIG;
	$value[] = "{$CONFIG->path}engine/tests/ElggUserTest.php";
	return $value;
}

elgg_register_event_handler('init', 'system', 'users_init', 0);
elgg_register_event_handler('init', 'system', 'elgg_profile_fields_setup', 10000); // Ensure this runs after other plugins
elgg_register_event_handler('pagesetup', 'system', 'users_pagesetup', 0);
elgg_register_plugin_hook_handler('unit_test', 'system', 'users_test');<|MERGE_RESOLUTION|>--- conflicted
+++ resolved
@@ -447,13 +447,8 @@
 	if ($user instanceof ElggUser) {
 		$ia = elgg_set_ignore_access();
 
-<<<<<<< HEAD
-		$user->salt = generate_random_cleartext_password();
+		$user->salt = _elgg_generate_password_salt();
 		$hash = generate_user_password($user, $password);
-=======
-		$user->salt = _elgg_generate_password_salt();
-		$hash = generate_user_password($user, $password);		
->>>>>>> 37ca1c09
 		$user->password = $hash;
 		$result = (bool)$user->save();
 
