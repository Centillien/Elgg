--- conflicted
+++ resolved
@@ -748,91 +748,6 @@
 }
 
 /**
-<<<<<<< HEAD
-=======
- * Adds collection submenu items
- *
- * @return void
- * @access private
- */
-function collections_submenu_items() {
-
-	$user = elgg_get_logged_in_user_entity();
-
-	elgg_register_menu_item('page', array(
-		'name' => 'friends:view:collections',
-		'text' => elgg_echo('friends:collections'),
-		'href' => "collections/$user->username",
-	));
-}
-
-/**
- * Page handler for friends-related pages
- *
- * @param array  $segments URL segments
- * @param string $handler  The first segment in URL used for routing
- *
- * @return bool
- * @access private
- */
-function friends_page_handler($segments, $handler) {
-	elgg_set_context('friends');
-	
-	if (isset($segments[0]) && $user = get_user_by_username($segments[0])) {
-		elgg_set_page_owner_guid($user->getGUID());
-	}
-	if (elgg_get_logged_in_user_guid() == elgg_get_page_owner_guid()) {
-		collections_submenu_items();
-	}
-
-	switch ($handler) {
-		case 'friends':
-			require_once(dirname(dirname(dirname(__FILE__))) . "/pages/friends/index.php");
-			break;
-		case 'friendsof':
-			require_once(dirname(dirname(dirname(__FILE__))) . "/pages/friends/of.php");
-			break;
-		default:
-			return false;
-	}
-	return true;
-}
-
-/**
- * Page handler for friends collections
- *
- * @param array $page_elements Page elements
- *
- * @return bool
- * @access private
- */
-function collections_page_handler($page_elements) {
-	gatekeeper();
-	elgg_set_context('friends');
-	$base = elgg_get_config('path');
-	if (isset($page_elements[0])) {
-		if ($page_elements[0] == "add") {
-			elgg_set_page_owner_guid(elgg_get_logged_in_user_guid());
-			collections_submenu_items();
-			require_once "{$base}pages/friends/collections/add.php";
-			return true;
-		} else {
-			$user = get_user_by_username($page_elements[0]);
-			if ($user) {
-				elgg_set_page_owner_guid($user->getGUID());
-				if (elgg_get_logged_in_user_guid() == elgg_get_page_owner_guid()) {
-					collections_submenu_items();
-				}
-				require_once "{$base}pages/friends/collections/view.php";
-				return true;
-			}
-		}
-	}
-	return false;
-}
-
-/**
->>>>>>> 3a68d33d
  * Page handler for account related pages
  *
  * @param array  $page_elements Page elements
