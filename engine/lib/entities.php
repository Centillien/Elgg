<?php
/**
 * Procedural code for creating, loading, and modifying ElggEntity objects.
 *
 * @package Elgg.Core
 * @subpackage DataModel.Entities
 * @link http://docs.elgg.org/DataModel/Entities
 */

/**
 * Cache entities in memory once loaded.
 *
 * @global array $ENTITY_CACHE
 * @access private
 */
global $ENTITY_CACHE;
$ENTITY_CACHE = array();

/**
 * Cache subtypes and related class names once loaded.
 *
 * @global array $SUBTYPE_CACHE
 * @access private
 */
global $SUBTYPE_CACHE;
$SUBTYPE_CACHE = NULL;

/**
 * Invalidate this class's entry in the cache.
 *
 * @param int $guid The entity guid
 *
 * @return null
 * @access private
 */
function invalidate_cache_for_entity($guid) {
	global $ENTITY_CACHE;

	$guid = (int)$guid;

	unset($ENTITY_CACHE[$guid]);

	elgg_get_metadata_cache()->clear($guid);
}

/**
 * Cache an entity.
 *
 * Stores an entity in $ENTITY_CACHE;
 *
 * @param ElggEntity $entity Entity to cache
 *
 * @return null
 * @see retrieve_cached_entity()
 * @see invalidate_cache_for_entity()
 * @access private
 * TODO(evan): Use an ElggCache object
 */
function cache_entity(ElggEntity $entity) {
	global $ENTITY_CACHE;

	// Don't cache entities while access control is off, otherwise they could be
	// exposed to users who shouldn't see them when control is re-enabled.
	if (elgg_get_ignore_access()) {
		return;
	}

	// Don't store too many or we'll have memory problems
	// TODO(evan): Pick a less arbitrary limit
	if (count($ENTITY_CACHE) > 256) {
		unset($ENTITY_CACHE[array_rand($ENTITY_CACHE)]);
	}

	$ENTITY_CACHE[$entity->guid] = $entity;
}

/**
 * Retrieve a entity from the cache.
 *
 * @param int $guid The guid
 *
 * @return ElggEntity|bool false if entity not cached, or not fully loaded
 * @see cache_entity()
 * @see invalidate_cache_for_entity()
 * @access private
 */
function retrieve_cached_entity($guid) {
	global $ENTITY_CACHE;

	$guid = (int)$guid;

	if (isset($ENTITY_CACHE[$guid])) {
		if ($ENTITY_CACHE[$guid]->isFullyLoaded()) {
			return $ENTITY_CACHE[$guid];
		}
	}

	return false;
}

/**
 * As retrieve_cached_entity, but returns the result as a stdClass
 * (compatible with load functions that expect a database row.)
 *
 * @param int $guid The guid
 *
 * @return mixed
 * @todo unused
 * @access private
 */
function retrieve_cached_entity_row($guid) {
	$obj = retrieve_cached_entity($guid);
	if ($obj) {
		$tmp = new stdClass;

		foreach ($obj as $k => $v) {
			$tmp->$k = $v;
		}

		return $tmp;
	}

	return false;
}

/**
 * Return the id for a given subtype.
 *
 * ElggEntity objects have a type and a subtype.  Subtypes
 * are defined upon creation and cannot be changed.
 *
 * Plugin authors generally don't need to use this function
 * unless writing their own SQL queries.  Use {@link ElggEntity::getSubtype()}
 * to return the string subtype.
 *
 * @internal Subtypes are stored in the entity_subtypes table.  There is a foreign
 * key in the entities table.
 *
 * @param string $type    Type
 * @param string $subtype Subtype
 *
 * @return int Subtype ID
 * @link http://docs.elgg.org/DataModel/Entities/Subtypes
 * @see get_subtype_from_id()
 * @access private
 */
function get_subtype_id($type, $subtype) {
	global $CONFIG, $SUBTYPE_CACHE;

	$type = sanitise_string($type);
	$subtype = sanitise_string($subtype);

	if ($subtype == "") {
		return FALSE;
	}

	// @todo use the cache before hitting database
	$result = get_data_row("SELECT * from {$CONFIG->dbprefix}entity_subtypes
		where type='$type' and subtype='$subtype'");

	if ($result) {
		if (!$SUBTYPE_CACHE) {
			$SUBTYPE_CACHE = array();
		}

		$SUBTYPE_CACHE[$result->id] = $result;
		return $result->id;
	}

	return FALSE;
}

/**
 * Gets the denormalized string for a given subtype ID.
 *
 * @param int $subtype_id Subtype ID from database
 * @return string Subtype name
 * @link http://docs.elgg.org/DataModel/Entities/Subtypes
 * @see get_subtype_id()
 * @access private
 */
function get_subtype_from_id($subtype_id) {
	global $CONFIG, $SUBTYPE_CACHE;

	$subtype_id = (int)$subtype_id;

	if (!$subtype_id) {
		return '';
	}

	if (isset($SUBTYPE_CACHE[$subtype_id])) {
		return $SUBTYPE_CACHE[$subtype_id]->subtype;
	}

	$result = get_data_row("SELECT * from {$CONFIG->dbprefix}entity_subtypes where id=$subtype_id");
	if ($result) {
		if (!$SUBTYPE_CACHE) {
			$SUBTYPE_CACHE = array();
		}

		$SUBTYPE_CACHE[$subtype_id] = $result;
		return $result->subtype;
	}

	return '';
}

/**
 * Return the class name for a registered type and subtype.
 *
 * Entities can be registered to always be loaded as a certain class
 * with add_subtype() or update_subtype(). This function returns the class
 * name if found and NULL if not.
 *
 * @param string $type    The type
 * @param string $subtype The subtype
 *
 * @return string|null a class name or null
 * @see get_subtype_from_id()
 * @see get_subtype_class_from_id()
 * @access private
 */
function get_subtype_class($type, $subtype) {
	global $CONFIG, $SUBTYPE_CACHE;

	$type = sanitise_string($type);
	$subtype = sanitise_string($subtype);

	// @todo use the cache before going to the database
	$result = get_data_row("SELECT * from {$CONFIG->dbprefix}entity_subtypes
		where type='$type' and subtype='$subtype'");

	if ($result) {
		if (!$SUBTYPE_CACHE) {
			$SUBTYPE_CACHE = array();
		}

		$SUBTYPE_CACHE[$result->id] = $result;
		return $result->class;
	}

	return NULL;
}

/**
 * Returns the class name for a subtype id.
 *
 * @param int $subtype_id The subtype id
 *
 * @return string|null
 * @see get_subtype_class()
 * @see get_subtype_from_id()
 * @access private
 */
function get_subtype_class_from_id($subtype_id) {
	global $CONFIG, $SUBTYPE_CACHE;

	$subtype_id = (int)$subtype_id;

	if (!$subtype_id) {
		return false;
	}

	if (isset($SUBTYPE_CACHE[$subtype_id])) {
		return $SUBTYPE_CACHE[$subtype_id]->class;
	}

	$result = get_data_row("SELECT * from {$CONFIG->dbprefix}entity_subtypes where id=$subtype_id");

	if ($result) {
		if (!$SUBTYPE_CACHE) {
			$SUBTYPE_CACHE = array();
		}
		$SUBTYPE_CACHE[$subtype_id] = $result;
		return $result->class;
	}

	return NULL;
}

/**
 * Register ElggEntities with a certain type and subtype to be loaded as a specific class.
 *
 * By default entities are loaded as one of the 4 parent objects: site, user, object, or group.
 * If you subclass any of these you can register the classname with add_subtype() so
 * it will be loaded as that class automatically when retrieved from the database with
 * {@link get_entity()}.
 *
 * @warning This function cannot be used to change the class for a type-subtype pair.
 * Use update_subtype() for that.
 *
 * @param string $type    The type you're subtyping (site, user, object, or group)
 * @param string $subtype The subtype
 * @param string $class   Optional class name for the object
 *
 * @return int
 * @link http://docs.elgg.org/Tutorials/Subclasses
 * @link http://docs.elgg.org/DataModel/Entities
 * @see update_subtype()
 * @see remove_subtype()
 * @see get_entity()
 */
function add_subtype($type, $subtype, $class = "") {
	global $CONFIG;
	$type = sanitise_string($type);
	$subtype = sanitise_string($subtype);
	$class = sanitise_string($class);

	// Short circuit if no subtype is given
	if ($subtype == "") {
		return 0;
	}

	$id = get_subtype_id($type, $subtype);

	if ($id == 0) {
		return insert_data("insert into {$CONFIG->dbprefix}entity_subtypes"
			. " (type, subtype, class) values ('$type','$subtype','$class')");
	}

	return $id;
}

/**
 * Removes a registered ElggEntity type, subtype, and classname.
 *
 * @warning You do not want to use this function. If you want to unregister
 * a class for a subtype, use update_subtype(). Using this function will
 * permanently orphan all the objects created with the specified subtype.
 *
 * @param string $type    Type
 * @param string $subtype Subtype
 *
 * @return bool
 * @see add_subtype()
 * @see update_subtype()
 */
function remove_subtype($type, $subtype) {
	global $CONFIG;

	$type = sanitise_string($type);
	$subtype = sanitise_string($subtype);

	return delete_data("DELETE FROM {$CONFIG->dbprefix}entity_subtypes"
		. " WHERE type = '$type' AND subtype = '$subtype'");
}

/**
 * Update a registered ElggEntity type, subtype, and class name
 *
 * @param string $type    Type
 * @param string $subtype Subtype
 * @param string $class   Class name to use when loading this entity
 *
 * @return bool
 */
function update_subtype($type, $subtype, $class = '') {
	global $CONFIG, $SUBTYPE_CACHE;

	if (!$id = get_subtype_id($type, $subtype)) {
		return FALSE;
	}
	$type = sanitise_string($type);
	$subtype = sanitise_string($subtype);

	$result = update_data("UPDATE {$CONFIG->dbprefix}entity_subtypes
		SET type = '$type', subtype = '$subtype', class = '$class'
		WHERE id = $id
	");

	if ($result && isset($SUBTYPE_CACHE[$id])) {
		$SUBTYPE_CACHE[$id]->class = $class;
	}

	return $result;
}


/**
 * Determine if a given user can write to an entity container.
 *
 * An entity can be a container for any other entity by setting the
 * container_guid.  container_guid can differ from owner_guid.
 *
 * A plugin hook container_permissions_check:$entity_type is emitted to allow granular
 * access controls in plugins.
 *
 * @param int    $user_guid      The user guid, or 0 for logged in user
 * @param int    $container_guid The container, or 0 for the current page owner.
 * @param string $type           The type of entity we're looking to write
 * @param string $subtype        The subtype of the entity we're looking to write
 *
 * @return bool
 * @link http://docs.elgg.org/DataModel/Containers
 */
function can_write_to_container($user_guid = 0, $container_guid = 0, $type = 'all', $subtype = 'all') {
	$container_guid = (int)$container_guid;
	if (!$container_guid) {
		$container_guid = elgg_get_page_owner_guid();
	}

	$return = false;

	if (!$container_guid) {
		$return = true;
	}

	$container = get_entity($container_guid);

	$user_guid = (int)$user_guid;
	$user = get_entity($user_guid);
	if (!$user) {
		$user = elgg_get_logged_in_user_entity();
	}

	if ($container) {
		// If the user can edit the container, they can also write to it
		if ($container->canEdit($user_guid)) {
			$return = true;
		}

		// If still not approved, see if the user is a member of the group
		// @todo this should be moved to the groups plugin/library
		if (!$return && $user && $container instanceof ElggGroup) {
			if ($container->isMember($user)) {
				$return = true;
			}
		}
	}

	// See if anyone else has anything to say
	return elgg_trigger_plugin_hook(
			'container_permissions_check',
			$type,
			array(
				'container' => $container,
				'user' => $user,
				'subtype' => $subtype
			),
			$return);
}


/**
 * Returns a database row from the entities table.
 *
 * @tip Use get_entity() to return the fully loaded entity.
 *
 * @warning This will only return results if a) it exists, b) you have access to it.
 * see {@link get_access_sql_suffix()}.
 *
 * @param int $guid The GUID of the object to extract
 *
 * @return stdClass|false
 * @link http://docs.elgg.org/DataModel/Entities
 * @see entity_row_to_elggstar()
 * @access private
 */
function get_entity_as_row($guid) {
	global $CONFIG;

	if (!$guid) {
		return false;
	}

	$guid = (int) $guid;
	$access = get_access_sql_suffix();

	return get_data_row("SELECT * from {$CONFIG->dbprefix}entities where guid=$guid and $access");
}

/**
 * Create an Elgg* object from a given entity row.
 *
 * Handles loading all tables into the correct class.
 *
 * @param stdClass $row The row of the entry in the entities table.
 *
 * @return ElggEntity|false
 * @link http://docs.elgg.org/DataModel/Entities
 * @see get_entity_as_row()
 * @see add_subtype()
 * @see get_entity()
 * @access private
 *
 * @throws ClassException|InstallationException
 */
function entity_row_to_elggstar($row) {
	if (!($row instanceof stdClass)) {
		return $row;
	}

	if ((!isset($row->guid)) || (!isset($row->subtype))) {
		return $row;
	}

	$new_entity = false;

	// Create a memcache cache if we can
	static $newentity_cache;
	if ((!$newentity_cache) && (is_memcache_available())) {
		$newentity_cache = new ElggMemcache('new_entity_cache');
	}
	if ($newentity_cache) {
		$new_entity = $newentity_cache->load($row->guid);
	}
	if ($new_entity) {
		return $new_entity;
	}

	// load class for entity if one is registered
	$classname = get_subtype_class_from_id($row->subtype);
	if ($classname != "") {
		if (class_exists($classname)) {
			$new_entity = new $classname($row);

			if (!($new_entity instanceof ElggEntity)) {
				$msg = elgg_echo('ClassException:ClassnameNotClass', array($classname, 'ElggEntity'));
				throw new ClassException($msg);
			}
		} else {
			error_log(elgg_echo('ClassNotFoundException:MissingClass', array($classname)));
		}
	}

	if (!$new_entity) {
		//@todo Make this into a function
		switch ($row->type) {
			case 'object' :
				$new_entity = new ElggObject($row);
				break;
			case 'user' :
				$new_entity = new ElggUser($row);
				break;
			case 'group' :
				$new_entity = new ElggGroup($row);
				break;
			case 'site' :
				$new_entity = new ElggSite($row);
				break;
			default:
				$msg = elgg_echo('InstallationException:TypeNotSupported', array($row->type));
				throw new InstallationException($msg);
		}
	}

	// Cache entity if we have a cache available
	if (($newentity_cache) && ($new_entity)) {
		$newentity_cache->save($new_entity->guid, $new_entity);
	}

	return $new_entity;
}

/**
 * Loads and returns an entity object from a guid.
 *
 * @param int $guid The GUID of the entity
 *
 * @return ElggEntity The correct Elgg or custom object based upon entity type and subtype
 * @link http://docs.elgg.org/DataModel/Entities
 */
function get_entity($guid) {
	// This should not be a static local var. Notice that cache writing occurs in a completely
	// different instance outside this function.
	// @todo We need a single Memcache instance with a shared pool of namespace wrappers. This function would pull an instance from the pool.
	static $shared_cache;

	// We could also use: if (!(int) $guid) { return FALSE }, 
	// but that evaluates to a false positive for $guid = TRUE.
	// This is a bit slower, but more thorough.
	if (!is_numeric($guid) || $guid === 0 || $guid === '0') {
		return false;
	}
	
	// Check local cache first
	$new_entity = retrieve_cached_entity($guid);
	if ($new_entity) {
		return $new_entity;
	}

	// Check shared memory cache, if available
	if (null === $shared_cache) {
		if (is_memcache_available()) {
			$shared_cache = new ElggMemcache('new_entity_cache');
		} else {
			$shared_cache = false;
		}
	}

	// until ACLs in memcache, DB query is required to determine access
	$entity_row = get_entity_as_row($guid);
	if (!$entity_row) {
		return false;
	}

	if ($shared_cache) {
		$cached_entity = $shared_cache->load($guid);
		// @todo store ACLs in memcache http://trac.elgg.org/ticket/3018#comment:3
		if ($cached_entity) {
			// @todo use ACL and cached entity access_id to determine if user can see it
			return $cached_entity;
		}
	}

	$new_entity = entity_row_to_elggstar($entity_row);
	if ($new_entity) {
		cache_entity($new_entity);
	}
	return $new_entity;
}

/**
 * Does an entity exist?
 *
 * This function checks for the existence of an entity independent of access
 * permissions. It is useful for situations when a user cannot access an entity
 * and it must be determined whether entity has been deleted or the access level
 * has changed.
 *
 * @param int $guid The GUID of the entity
 *
 * @return bool
 * @since 1.8.0
 */
function elgg_entity_exists($guid) {
	global $CONFIG;

	$guid = sanitize_int($guid);

	$query = "SELECT count(*) as total FROM {$CONFIG->dbprefix}entities WHERE guid = $guid";
	$result = get_data_row($query);
	if ($result->total == 0) {
		return false;
	} else {
		return true;
	}
}

/**
 * Returns an array of entities with optional filtering.
 *
 * Entities are the basic unit of storage in Elgg.  This function
 * provides the simplest way to get an array of entities.  There
 * are many options available that can be passed to filter
 * what sorts of entities are returned.
 *
 * @tip To output formatted strings of entities, use {@link elgg_list_entities()} and
 * its cousins.
 *
 * @tip Plural arguments can be written as singular if only specifying a
 * single element.  ('type' => 'object' vs 'types' => array('object')).
 *
 * @param array $options Array in format:
 *
 * 	types => NULL|STR entity type (type IN ('type1', 'type2')
 *           Joined with subtypes by AND. See below)
 *
 * 	subtypes => NULL|STR entity subtype (SQL: subtype IN ('subtype1', 'subtype2))
 *              Use ELGG_ENTITIES_NO_VALUE for no subtype.
 *
 * 	type_subtype_pairs => NULL|ARR (array('type' => 'subtype'))
 *                        (type = '$type' AND subtype = '$subtype') pairs
 *
 *	guids => NULL|ARR Array of entity guids
 *
 * 	owner_guids => NULL|ARR Array of owner guids
 *
 * 	container_guids => NULL|ARR Array of container_guids
 *
 * 	site_guids => NULL (current_site)|ARR Array of site_guid
 *
 * 	order_by => NULL (time_created desc)|STR SQL order by clause
 *
 *  reverse_order_by => BOOL Reverse the default order by clause
 *
 * 	limit => NULL (10)|INT SQL limit clause (0 means no limit)
 *
 * 	offset => NULL (0)|INT SQL offset clause
 *
 * 	created_time_lower => NULL|INT Created time lower boundary in epoch time
 *
 * 	created_time_upper => NULL|INT Created time upper boundary in epoch time
 *
 * 	modified_time_lower => NULL|INT Modified time lower boundary in epoch time
 *
 * 	modified_time_upper => NULL|INT Modified time upper boundary in epoch time
 *
 * 	count => TRUE|FALSE return a count instead of entities
 *
 * 	wheres => array() Additional where clauses to AND together
 *
 * 	joins => array() Additional joins
 *
 * 	callback => string A callback function to pass each row through
 *
 * @return mixed If count, int. If not count, array. false on errors.
 * @since 1.7.0
 * @see elgg_get_entities_from_metadata()
 * @see elgg_get_entities_from_relationship()
 * @see elgg_get_entities_from_access_id()
 * @see elgg_get_entities_from_annotations()
 * @see elgg_list_entities()
 * @link http://docs.elgg.org/DataModel/Entities/Getters
 */
function elgg_get_entities(array $options = array()) {
	global $CONFIG;

	$defaults = array(
		'types'					=>	ELGG_ENTITIES_ANY_VALUE,
		'subtypes'				=>	ELGG_ENTITIES_ANY_VALUE,
		'type_subtype_pairs'	=>	ELGG_ENTITIES_ANY_VALUE,

		'guids'					=>	ELGG_ENTITIES_ANY_VALUE,
		'owner_guids'			=>	ELGG_ENTITIES_ANY_VALUE,
		'container_guids'		=>	ELGG_ENTITIES_ANY_VALUE,
		'site_guids'			=>	$CONFIG->site_guid,

		'modified_time_lower'	=>	ELGG_ENTITIES_ANY_VALUE,
		'modified_time_upper'	=>	ELGG_ENTITIES_ANY_VALUE,
		'created_time_lower'	=>	ELGG_ENTITIES_ANY_VALUE,
		'created_time_upper'	=>	ELGG_ENTITIES_ANY_VALUE,

		'reverse_order_by'		=>	false,
		'order_by' 				=>	'e.time_created desc',
		'group_by'				=>	ELGG_ENTITIES_ANY_VALUE,
		'limit'					=>	10,
		'offset'				=>	0,
		'count'					=>	FALSE,
		'selects'				=>	array(),
		'wheres'				=>	array(),
		'joins'					=>	array(),

		'callback'				=> 'entity_row_to_elggstar',
	);

	$options = array_merge($defaults, $options);

	// can't use helper function with type_subtype_pair because
	// it's already an array...just need to merge it
	if (isset($options['type_subtype_pair'])) {
		if (isset($options['type_subtype_pairs'])) {
			$options['type_subtype_pairs'] = array_merge($options['type_subtype_pairs'],
				$options['type_subtype_pair']);
		} else {
			$options['type_subtype_pairs'] = $options['type_subtype_pair'];
		}
	}

	$singulars = array('type', 'subtype', 'guid', 'owner_guid', 'container_guid', 'site_guid');
	$options = elgg_normalise_plural_options_array($options, $singulars);

	// evaluate where clauses
	if (!is_array($options['wheres'])) {
		$options['wheres'] = array($options['wheres']);
	}

	$wheres = $options['wheres'];

	$wheres[] = elgg_get_entity_type_subtype_where_sql('e', $options['types'],
		$options['subtypes'], $options['type_subtype_pairs']);

	$wheres[] = elgg_get_guid_based_where_sql('e.guid', $options['guids']);
	$wheres[] = elgg_get_guid_based_where_sql('e.owner_guid', $options['owner_guids']);
	$wheres[] = elgg_get_guid_based_where_sql('e.container_guid', $options['container_guids']);
	$wheres[] = elgg_get_guid_based_where_sql('e.site_guid', $options['site_guids']);

	$wheres[] = elgg_get_entity_time_where_sql('e', $options['created_time_upper'],
		$options['created_time_lower'], $options['modified_time_upper'], $options['modified_time_lower']);

	// see if any functions failed
	// remove empty strings on successful functions
	foreach ($wheres as $i => $where) {
		if ($where === FALSE) {
			return FALSE;
		} elseif (empty($where)) {
			unset($wheres[$i]);
		}
	}

	// remove identical where clauses
	$wheres = array_unique($wheres);

	// evaluate join clauses
	if (!is_array($options['joins'])) {
		$options['joins'] = array($options['joins']);
	}

	// remove identical join clauses
	$joins = array_unique($options['joins']);

	foreach ($joins as $i => $join) {
		if ($join === FALSE) {
			return FALSE;
		} elseif (empty($join)) {
			unset($joins[$i]);
		}
	}

	// evalutate selects
	if ($options['selects']) {
		$selects = '';
		foreach ($options['selects'] as $select) {
			$selects .= ", $select";
		}
	} else {
		$selects = '';
	}

	if (!$options['count']) {
		$query = "SELECT DISTINCT e.*{$selects} FROM {$CONFIG->dbprefix}entities e ";
	} else {
		$query = "SELECT count(DISTINCT e.guid) as total FROM {$CONFIG->dbprefix}entities e ";
	}

	// add joins
	foreach ($joins as $j) {
		$query .= " $j ";
	}

	// add wheres
	$query .= ' WHERE ';

	foreach ($wheres as $w) {
		$query .= " $w AND ";
	}

	// Add access controls
	$query .= get_access_sql_suffix('e');

	// reverse order by
	if ($options['reverse_order_by']) {
		$options['order_by'] = elgg_sql_reverse_order_by_clause($options['order_by']);
	}

	if (!$options['count']) {
		if ($options['group_by']) {
			$query .= " GROUP BY {$options['group_by']}";
		}

		if ($options['order_by']) {
			$query .= " ORDER BY {$options['order_by']}";
		}

		if ($options['limit']) {
			$limit = sanitise_int($options['limit'], false);
			$offset = sanitise_int($options['offset'], false);
			$query .= " LIMIT $offset, $limit";
		}

		$dt = get_data($query, $options['callback']);
		if ($dt) {
			// populate entity and metadata caches
			$guids = array();
			foreach ($dt as $item) {
				// A custom callback could result in items that aren't ElggEntity's, so check for them
				if ($item instanceof ElggEntity) {
					cache_entity($item);
					// plugins usually have only settings
					if (!$item instanceof ElggPlugin) {
						$guids[] = $item->guid;
					}
				}
			}
			// @todo Without this, recursive delete fails. See #4568
			reset($dt);

			if ($guids) {
				elgg_get_metadata_cache()->populateFromEntities($guids);
			}
		}
		return $dt;
	} else {
		$total = get_data_row($query);
		return (int)$total->total;
	}
}

/**
 * Returns SQL where clause for type and subtype on main entity table
 *
 * @param string     $table    Entity table prefix as defined in SELECT...FROM entities $table
 * @param NULL|array $types    Array of types or NULL if none.
 * @param NULL|array $subtypes Array of subtypes or NULL if none
 * @param NULL|array $pairs    Array of pairs of types and subtypes
 *
 * @return FALSE|string
 * @since 1.7.0
 * @access private
 */
function elgg_get_entity_type_subtype_where_sql($table, $types, $subtypes, $pairs) {
	// subtype depends upon type.
	if ($subtypes && !$types) {
		elgg_log("Cannot set subtypes without type.", 'WARNING');
		return FALSE;
	}

	// short circuit if nothing is requested
	if (!$types && !$subtypes && !$pairs) {
		return '';
	}

	// these are the only valid types for entities in elgg
	$valid_types = elgg_get_config('entity_types');

	// pairs override
	$wheres = array();
	if (!is_array($pairs)) {
		if (!is_array($types)) {
			$types = array($types);
		}

		if ($subtypes && !is_array($subtypes)) {
			$subtypes = array($subtypes);
		}

		// decrementer for valid types.  Return FALSE if no valid types
		$valid_types_count = count($types);
		$valid_subtypes_count = 0;
		// remove invalid types to get an accurate count of
		// valid types for the invalid subtype detection to use
		// below.
		// also grab the count of ALL subtypes on valid types to decrement later on
		// and check against.
		//
		// yes this is duplicating a foreach on $types.
		foreach ($types as $type) {
			if (!in_array($type, $valid_types)) {
				$valid_types_count--;
				unset($types[array_search($type, $types)]);
			} else {
				// do the checking (and decrementing) in the subtype section.
				$valid_subtypes_count += count($subtypes);
			}
		}

		// return false if nothing is valid.
		if (!$valid_types_count) {
			return FALSE;
		}

		// subtypes are based upon types, so we need to look at each
		// type individually to get the right subtype id.
		foreach ($types as $type) {
			$subtype_ids = array();
			if ($subtypes) {
				foreach ($subtypes as $subtype) {
					// check that the subtype is valid (with ELGG_ENTITIES_NO_VALUE being a valid subtype)
					if (ELGG_ENTITIES_NO_VALUE === $subtype || $subtype_id = get_subtype_id($type, $subtype)) {
						$subtype_ids[] = (ELGG_ENTITIES_NO_VALUE === $subtype) ? ELGG_ENTITIES_NO_VALUE : $subtype_id;
					} else {
						$valid_subtypes_count--;
						elgg_log("Type-subtype '$type:$subtype' does not exist!", 'NOTICE');
						continue;
					}
				}

				// return false if we're all invalid subtypes in the only valid type
				if ($valid_subtypes_count <= 0) {
					return FALSE;
				}
			}

			if (is_array($subtype_ids) && count($subtype_ids)) {
				$subtype_ids_str = implode(',', $subtype_ids);
				$wheres[] = "({$table}.type = '$type' AND {$table}.subtype IN ($subtype_ids_str))";
			} else {
				$wheres[] = "({$table}.type = '$type')";
			}
		}
	} else {
		// using type/subtype pairs
		$valid_pairs_count = count($pairs);
		$valid_pairs_subtypes_count = 0;

		// same deal as above--we need to know how many valid types
		// and subtypes we have before hitting the subtype section.
		// also normalize the subtypes into arrays here.
		foreach ($pairs as $paired_type => $paired_subtypes) {
			if (!in_array($paired_type, $valid_types)) {
				$valid_pairs_count--;
				unset($pairs[array_search($paired_type, $pairs)]);
			} else {
				if ($paired_subtypes && !is_array($paired_subtypes)) {
					$pairs[$paired_type] = array($paired_subtypes);
				}
				$valid_pairs_subtypes_count += count($paired_subtypes);
			}
		}

		if ($valid_pairs_count <= 0) {
			return FALSE;
		}
		foreach ($pairs as $paired_type => $paired_subtypes) {
			// this will always be an array because of line 2027, right?
			// no...some overly clever person can say pair => array('object' => null)
			if (is_array($paired_subtypes)) {
				$paired_subtype_ids = array();
				foreach ($paired_subtypes as $paired_subtype) {
					if (ELGG_ENTITIES_NO_VALUE === $paired_subtype
					|| ($paired_subtype_id = get_subtype_id($paired_type, $paired_subtype))) {

						$paired_subtype_ids[] = (ELGG_ENTITIES_NO_VALUE === $paired_subtype) ?
							ELGG_ENTITIES_NO_VALUE : $paired_subtype_id;
					} else {
						$valid_pairs_subtypes_count--;
						elgg_log("Type-subtype '$paired_type:$paired_subtype' does not exist!", 'NOTICE');
						// return false if we're all invalid subtypes in the only valid type
						continue;
					}
				}

				// return false if there are no valid subtypes.
				if ($valid_pairs_subtypes_count <= 0) {
					return FALSE;
				}


				if ($paired_subtype_ids_str = implode(',', $paired_subtype_ids)) {
					$wheres[] = "({$table}.type = '$paired_type'"
						. " AND {$table}.subtype IN ($paired_subtype_ids_str))";
				}
			} else {
				$wheres[] = "({$table}.type = '$paired_type')";
			}
		}
	}

	// pairs override the above.  return false if they don't exist.
	if (is_array($wheres) && count($wheres)) {
		$where = implode(' OR ', $wheres);
		return "($where)";
	}

	return '';
}

/**
 * Returns SQL where clause for owner and containers.
 *
 * @param string     $column Column name the guids should be checked against. Usually
 *                           best to provide in table.column format.
 * @param NULL|array $guids  Array of GUIDs.
 *
 * @return false|string
 * @since 1.8.0
 * @access private
 */
function elgg_get_guid_based_where_sql($column, $guids) {
	// short circuit if nothing requested
	// 0 is a valid guid
	if (!$guids && $guids !== 0) {
		return '';
	}

	// normalize and sanitise owners
	if (!is_array($guids)) {
		$guids = array($guids);
	}

	$guids_sanitized = array();
	foreach ($guids as $guid) {
		if ($guid !== ELGG_ENTITIES_NO_VALUE) {
			$guid = sanitise_int($guid);

			if (!$guid) {
				return false;
			}
		}
		$guids_sanitized[] = $guid;
	}

	$where = '';
	$guid_str = implode(',', $guids_sanitized);

	// implode(',', 0) returns 0.
	if ($guid_str !== FALSE && $guid_str !== '') {
		$where = "($column IN ($guid_str))";
	}

	return $where;
}

/**
 * Returns SQL where clause for entity time limits.
 *
 * @param string   $table              Entity table prefix as defined in
 *                                     SELECT...FROM entities $table
 * @param NULL|int $time_created_upper Time created upper limit
 * @param NULL|int $time_created_lower Time created lower limit
 * @param NULL|int $time_updated_upper Time updated upper limit
 * @param NULL|int $time_updated_lower Time updated lower limit
 *
 * @return FALSE|string FALSE on fail, string on success.
 * @since 1.7.0
 * @access private
 */
function elgg_get_entity_time_where_sql($table, $time_created_upper = NULL,
$time_created_lower = NULL, $time_updated_upper = NULL, $time_updated_lower = NULL) {

	$wheres = array();

	// exploit PHP's loose typing (quack) to check that they are INTs and not str cast to 0
	if ($time_created_upper && $time_created_upper == sanitise_int($time_created_upper)) {
		$wheres[] = "{$table}.time_created <= $time_created_upper";
	}

	if ($time_created_lower && $time_created_lower == sanitise_int($time_created_lower)) {
		$wheres[] = "{$table}.time_created >= $time_created_lower";
	}

	if ($time_updated_upper && $time_updated_upper == sanitise_int($time_updated_upper)) {
		$wheres[] = "{$table}.time_updated <= $time_updated_upper";
	}

	if ($time_updated_lower && $time_updated_lower == sanitise_int($time_updated_lower)) {
		$wheres[] = "{$table}.time_updated >= $time_updated_lower";
	}

	if (is_array($wheres) && count($wheres) > 0) {
		$where_str = implode(' AND ', $wheres);
		return "($where_str)";
	}

	return '';
}

/**
 * Returns a string of parsed entities.
 *
 * Displays list of entities with formatting specified
 * by the entity view.
 *
 * @tip Pagination is handled automatically.
 *
 * @internal This also provides the views for elgg_view_annotation().
 *
 * @param array $options Any options from $getter options plus:
 *	full_view => BOOL Display full view entities
 *	list_type => STR 'list' or 'gallery'
 *	list_type_toggle => BOOL Display gallery / list switch
 *	pagination => BOOL Display pagination links
 *
 * @param mixed $getter  The entity getter function to use to fetch the entities
 * @param mixed $viewer  The function to use to view the entity list.
 *
 * @return string
 * @since 1.7
 * @see elgg_get_entities()
 * @see elgg_view_entity_list()
 * @link http://docs.elgg.org/Entities/Output
 */
function elgg_list_entities(array $options = array(), $getter = 'elgg_get_entities',
	$viewer = 'elgg_view_entity_list') {

	global $autofeed;
	$autofeed = true;

	$defaults = array(
		'offset' => (int) max(get_input('offset', 0), 0),
		'limit' => (int) max(get_input('limit', 10), 0),
		'full_view' => TRUE,
		'list_type_toggle' => FALSE,
		'pagination' => TRUE,
	);

	$options = array_merge($defaults, $options);

	//backwards compatibility
	if (isset($options['view_type_toggle'])) {
		$options['list_type_toggle'] = $options['view_type_toggle'];
	}

	$options['count'] = TRUE;
	$count = $getter($options);

	$options['count'] = FALSE;
	$entities = $getter($options);

	$options['count'] = $count;

	return $viewer($entities, $options);
}

/**
 * Returns a list of months in which entities were updated or created.
 *
 * @tip Use this to generate a list of archives by month for when entities were added or updated.
 *
 * @warning Months are returned in the form YYYYMM.
 *
 * @param string $type           The type of entity
 * @param string $subtype        The subtype of entity
 * @param int    $container_guid The container GUID that the entinties belong to
 * @param int    $site_guid      The site GUID
 * @param string $order_by       Order_by SQL order by clause
 *
 * @return array|false Either an array months as YYYYMM, or false on failure
 */
function get_entity_dates($type = '', $subtype = '', $container_guid = 0, $site_guid = 0,
$order_by = 'time_created') {

	global $CONFIG;

	$site_guid = (int) $site_guid;
	if ($site_guid == 0) {
		$site_guid = $CONFIG->site_guid;
	}
	$where = array();

	if ($type != "") {
		$type = sanitise_string($type);
		$where[] = "type='$type'";
	}

	if (is_array($subtype)) {
		$tempwhere = "";
		if (sizeof($subtype)) {
			foreach ($subtype as $typekey => $subtypearray) {
				foreach ($subtypearray as $subtypeval) {
					$typekey = sanitise_string($typekey);
					if (!empty($subtypeval)) {
						if (!$subtypeval = (int) get_subtype_id($typekey, $subtypeval)) {
							return false;
						}
					} else {
						$subtypeval = 0;
					}
					if (!empty($tempwhere)) {
						$tempwhere .= " or ";
					}
					$tempwhere .= "(type = '{$typekey}' and subtype = {$subtypeval})";
				}
			}
		}
		if (!empty($tempwhere)) {
			$where[] = "({$tempwhere})";
		}
	} else {
		if ($subtype) {
			if (!$subtype_id = get_subtype_id($type, $subtype)) {
				return FALSE;
			} else {
				$where[] = "subtype=$subtype_id";
			}
		}
	}

	if ($container_guid !== 0) {
		if (is_array($container_guid)) {
			foreach ($container_guid as $key => $val) {
				$container_guid[$key] = (int) $val;
			}
			$where[] = "container_guid in (" . implode(",", $container_guid) . ")";
		} else {
			$container_guid = (int) $container_guid;
			$where[] = "container_guid = {$container_guid}";
		}
	}

	if ($site_guid > 0) {
		$where[] = "site_guid = {$site_guid}";
	}

	$where[] = get_access_sql_suffix();

	$sql = "SELECT DISTINCT EXTRACT(YEAR_MONTH FROM FROM_UNIXTIME(time_created)) AS yearmonth
		FROM {$CONFIG->dbprefix}entities where ";

	foreach ($where as $w) {
		$sql .= " $w and ";
	}

	$sql .= "1=1 ORDER BY $order_by";
	if ($result = get_data($sql)) {
		$endresult = array();
		foreach ($result as $res) {
			$endresult[] = $res->yearmonth;
		}
		return $endresult;
	}
	return false;
}


/**
 * Exports attributes generated on the fly (volatile) about an entity.
 *
 * @param string $hook        volatile
 * @param string $entity_type metadata
 * @param string $returnvalue Return value from previous hook
 * @param array  $params      The parameters, passed 'guid' and 'varname'
 *
 * @return ElggMetadata|null
 * @elgg_plugin_hook_handler volatile metadata
 * @todo investigate more.
 * @access private
 * @todo document
 */
function volatile_data_export_plugin_hook($hook, $entity_type, $returnvalue, $params) {
	$guid = (int)$params['guid'];
	$variable_name = sanitise_string($params['varname']);

	if (($hook == 'volatile') && ($entity_type == 'metadata')) {
		if (($guid) && ($variable_name)) {
			switch ($variable_name) {
				case 'renderedentity' :
					elgg_set_viewtype('default');
					$view = elgg_view_entity(get_entity($guid));
					elgg_set_viewtype();

					$tmp = new ElggMetadata();
					$tmp->type = 'volatile';
					$tmp->name = 'renderedentity';
					$tmp->value = $view;
					$tmp->entity_guid = $guid;

					return $tmp;

				break;
			}
		}
	}
}

/**
 * Exports all attributes of an entity.
 *
 * @warning Only exports fields in the entity and entity type tables.
 *
 * @param string $hook        export
 * @param string $entity_type all
 * @param mixed  $returnvalue Previous hook return value
 * @param array  $params      Parameters
 *
 * @elgg_event_handler export all
 * @return mixed
 * @access private
 *
 * @throws InvalidParameterException|InvalidClassException
 */
function export_entity_plugin_hook($hook, $entity_type, $returnvalue, $params) {
	// Sanity check values
	if ((!is_array($params)) && (!isset($params['guid']))) {
		throw new InvalidParameterException(elgg_echo('InvalidParameterException:GUIDNotForExport'));
	}

	if (!is_array($returnvalue)) {
		throw new InvalidParameterException(elgg_echo('InvalidParameterException:NonArrayReturnValue'));
	}

	$guid = (int)$params['guid'];

	// Get the entity
	$entity = get_entity($guid);
	if (!($entity instanceof ElggEntity)) {
		$msg = elgg_echo('InvalidClassException:NotValidElggStar', array($guid, get_class()));
		throw new InvalidClassException($msg);
	}

	$export = $entity->export();

	if (is_array($export)) {
		foreach ($export as $e) {
			$returnvalue[] = $e;
		}
	} else {
		$returnvalue[] = $export;
	}

	return $returnvalue;
}

/**
 * Utility function used by import_entity_plugin_hook() to
 * process an ODDEntity into an unsaved ElggEntity.
 *
 * @param ODDEntity $element The OpenDD element
 *
 * @return ElggEntity the unsaved entity which should be populated by items.
 * @todo Remove this.
 * @access private
 *
 * @throws ClassException|InstallationException|ImportException
 */
function oddentity_to_elggentity(ODDEntity $element) {
	$class = $element->getAttribute('class');
	$subclass = $element->getAttribute('subclass');

	// See if we already have imported this uuid
	$tmp = get_entity_from_uuid($element->getAttribute('uuid'));

	if (!$tmp) {
		// Construct new class with owner from session
		$classname = get_subtype_class($class, $subclass);
		if ($classname != "") {
			if (class_exists($classname)) {
				$tmp = new $classname();

				if (!($tmp instanceof ElggEntity)) {
					$msg = elgg_echo('ClassException:ClassnameNotClass', array($classname, get_class()));
					throw new ClassException($msg);
				}
			} else {
				error_log(elgg_echo('ClassNotFoundException:MissingClass', array($classname)));
			}
		} else {
			switch ($class) {
				case 'object' :
					$tmp = new ElggObject($row);
					break;
				case 'user' :
					$tmp = new ElggUser($row);
					break;
				case 'group' :
					$tmp = new ElggGroup($row);
					break;
				case 'site' :
					$tmp = new ElggSite($row);
					break;
				default:
					$msg = elgg_echo('InstallationException:TypeNotSupported', array($class));
					throw new InstallationException($msg);
			}
		}
	}

	if ($tmp) {
		if (!$tmp->import($element)) {
			$msg = elgg_echo('ImportException:ImportFailed', array($element->getAttribute('uuid')));
			throw new ImportException($msg);
		}

		return $tmp;
	}

	return NULL;
}

/**
 * Import an entity.
 *
 * This function checks the passed XML doc (as array) to see if it is
 * a user, if so it constructs a new elgg user and returns "true"
 * to inform the importer that it's been handled.
 *
 * @param string $hook        import
 * @param string $entity_type all
 * @param mixed  $returnvalue Value from previous hook
 * @param mixed  $params      Array of params
 *
 * @return mixed
 * @elgg_plugin_hook_handler import all
 * @todo document
 * @access private
 *
 * @throws ImportException
 */
function import_entity_plugin_hook($hook, $entity_type, $returnvalue, $params) {
	$element = $params['element'];

	$tmp = NULL;

	if ($element instanceof ODDEntity) {
		$tmp = oddentity_to_elggentity($element);

		if ($tmp) {
			// Make sure its saved
			if (!$tmp->save()) {
				$msg = elgg_echo('ImportException:ProblemSaving', array($element->getAttribute('uuid')));
				throw new ImportException($msg);
			}

			// Belts and braces
			if (!$tmp->guid) {
				throw new ImportException(elgg_echo('ImportException:NoGUID'));
			}

			// We have saved, so now tag
			add_uuid_to_guid($tmp->guid, $element->getAttribute('uuid'));

			return $tmp;
		}
	}
}

<<<<<<< HEAD
=======
/**
 * Returns if $user_guid is able to edit $entity_guid.
 *
 * @tip Can be overridden by by registering for the permissions_check
 * plugin hook.
 *
 * @warning If a $user_guid is not passed it will default to the logged in user.
 *
 * @tip Use ElggEntity::canEdit() instead.
 *
 * @param int $entity_guid The GUID of the entity
 * @param int $user_guid   The GUID of the user
 *
 * @return bool
 * @link http://docs.elgg.org/Entities/AccessControl
 */
function can_edit_entity($entity_guid, $user_guid = 0) {
	$user_guid = (int)$user_guid;
	$user = get_entity($user_guid);
	if (!$user) {
		$user = elgg_get_logged_in_user_entity();
	}

	$return = false;
	if ($entity = get_entity($entity_guid)) {

		// Test user if possible - should default to false unless a plugin hook says otherwise
		if ($user) {
			if ($entity->getOwnerGUID() == $user->getGUID()) {
				$return = true;
			}
			if ($entity->container_guid == $user->getGUID()) {
				$return = true;
			}
			if ($entity->type == "user" && $entity->getGUID() == $user->getGUID()) {
				$return = true;
			}
			if ($container_entity = get_entity($entity->container_guid)) {
				if ($container_entity->canEdit($user->getGUID())) {
					$return = true;
				}
			}
		}
	}

	return elgg_trigger_plugin_hook('permissions_check', $entity->type,
			array('entity' => $entity, 'user' => $user), $return);
}

/**
 * Returns if $user_guid can edit the metadata on $entity_guid.
 *
 * @tip Can be overridden by by registering for the permissions_check:metadata
 * plugin hook.
 *
 * @warning If a $user_guid isn't specified, the currently logged in user is used.
 *
 * @param int          $entity_guid The GUID of the entity
 * @param int          $user_guid   The GUID of the user
 * @param ElggMetadata $metadata    The metadata to specifically check (if any; default null)
 *
 * @return bool
 * @see elgg_register_plugin_hook_handler()
 */
function can_edit_entity_metadata($entity_guid, $user_guid = 0, $metadata = null) {
	if ($entity = get_entity($entity_guid)) {

		$return = null;

		if ($metadata->owner_guid == 0) {
			$return = true;
		}
		if (is_null($return)) {
			$return = can_edit_entity($entity_guid, $user_guid);
		}

		if ($user_guid) {
			$user = get_entity($user_guid);
		} else {
			$user = elgg_get_logged_in_user_entity();
		}

		$params = array('entity' => $entity, 'user' => $user, 'metadata' => $metadata);
		$return = elgg_trigger_plugin_hook('permissions_check:metadata', $entity->type, $params, $return);
		return $return;
	} else {
		return false;
	}
}

/**
 * Returns the URL for an entity.
 *
 * @tip Can be overridden with {@link register_entity_url_handler()}.
 *
 * @param int $entity_guid The GUID of the entity
 *
 * @return string The URL of the entity
 * @see register_entity_url_handler()
 */
function get_entity_url($entity_guid) {
	global $CONFIG;

	if ($entity = get_entity($entity_guid)) {
		$url = "";

		if (isset($CONFIG->entity_url_handler[$entity->getType()][$entity->getSubType()])) {
			$function = $CONFIG->entity_url_handler[$entity->getType()][$entity->getSubType()];
			if (is_callable($function)) {
				$url = call_user_func($function, $entity);
			}
		} elseif (isset($CONFIG->entity_url_handler[$entity->getType()]['all'])) {
			$function = $CONFIG->entity_url_handler[$entity->getType()]['all'];
			if (is_callable($function)) {
				$url = call_user_func($function, $entity);
			}
		} elseif (isset($CONFIG->entity_url_handler['all']['all'])) {
			$function = $CONFIG->entity_url_handler['all']['all'];
			if (is_callable($function)) {
				$url = call_user_func($function, $entity);
			}
		}

		if ($url == "") {
			$url = "view/" . $entity_guid;
		}

		return elgg_normalize_url($url);
	}

	return false;
}
>>>>>>> 7239da3f

/**
 * Sets the URL handler for a particular entity type and subtype
 *
 * @param string $entity_type    The entity type
 * @param string $entity_subtype The entity subtype
 * @param string $function_name  The function to register
 *
 * @return bool Depending on success
<<<<<<< HEAD
=======
 * @see get_entity_url()
>>>>>>> 7239da3f
 * @see ElggEntity::getURL()
 * @since 1.8.0
 */
function elgg_register_entity_url_handler($entity_type, $entity_subtype, $function_name) {
	global $CONFIG;

	if (!is_callable($function_name)) {
		return false;
	}

	if (!isset($CONFIG->entity_url_handler)) {
		$CONFIG->entity_url_handler = array();
	}

	if (!isset($CONFIG->entity_url_handler[$entity_type])) {
		$CONFIG->entity_url_handler[$entity_type] = array();
	}

	$CONFIG->entity_url_handler[$entity_type][$entity_subtype] = $function_name;

	return true;
}

/**
 * Registers an entity type and subtype as a public-facing entity that should
 * be shown in search and by {@link elgg_list_registered_entities()}.
 *
 * @warning Entities that aren't registered here will not show up in search.
 *
 * @tip Add a language string item:type:subtype to make sure the items are display properly.
 *
 * @param string $type    The type of entity (object, site, user, group)
 * @param string $subtype The subtype to register (may be blank)
 *
 * @return bool Depending on success
 * @see get_registered_entity_types()
 * @link http://docs.elgg.org/Search
 * @link http://docs.elgg.org/Tutorials/Search
 */
function elgg_register_entity_type($type, $subtype = null) {
	global $CONFIG;

	$type = strtolower($type);
	if (!in_array($type, $CONFIG->entity_types)) {
		return FALSE;
	}

	if (!isset($CONFIG->registered_entities)) {
		$CONFIG->registered_entities = array();
	}

	if (!isset($CONFIG->registered_entities[$type])) {
		$CONFIG->registered_entities[$type] = array();
	}

	if ($subtype) {
		$CONFIG->registered_entities[$type][] = $subtype;
	}

	return TRUE;
}

/**
 * Unregisters an entity type and subtype as a public-facing type.
 *
 * @warning With a blank subtype, it unregisters that entity type including
 * all subtypes. This must be called after all subtypes have been registered.
 *
 * @param string $type    The type of entity (object, site, user, group)
 * @param string $subtype The subtype to register (may be blank)
 *
 * @return bool Depending on success
 * @see elgg_register_entity_type()
 */
function elgg_unregister_entity_type($type, $subtype = null) {
	global $CONFIG;

	$type = strtolower($type);
	if (!in_array($type, $CONFIG->entity_types)) {
		return FALSE;
	}

	if (!isset($CONFIG->registered_entities)) {
		return FALSE;
	}

	if (!isset($CONFIG->registered_entities[$type])) {
		return FALSE;
	}

	if ($subtype) {
		if (in_array($subtype, $CONFIG->registered_entities[$type])) {
			$key = array_search($subtype, $CONFIG->registered_entities[$type]);
			unset($CONFIG->registered_entities[$type][$key]);
		} else {
			return FALSE;
		}
	} else {
		unset($CONFIG->registered_entities[$type]);
	}

	return TRUE;
}

/**
 * Returns registered entity types and subtypes
 *
 * @param string $type The type of entity (object, site, user, group) or blank for all
 *
 * @return array|false Depending on whether entities have been registered
 * @see elgg_register_entity_type()
 */
function get_registered_entity_types($type = null) {
	global $CONFIG;

	if (!isset($CONFIG->registered_entities)) {
		return false;
	}
	if ($type) {
		$type = strtolower($type);
	}
	if (!empty($type) && empty($CONFIG->registered_entities[$type])) {
		return false;
	}

	if (empty($type)) {
		return $CONFIG->registered_entities;
	}

	return $CONFIG->registered_entities[$type];
}

/**
 * Returns if the entity type and subtype have been registered with {@see elgg_register_entity_type()}.
 *
 * @param string $type    The type of entity (object, site, user, group)
 * @param string $subtype The subtype (may be blank)
 *
 * @return bool Depending on whether or not the type has been registered
 */
function is_registered_entity_type($type, $subtype = null) {
	global $CONFIG;

	if (!isset($CONFIG->registered_entities)) {
		return false;
	}

	$type = strtolower($type);

	// @todo registering a subtype implicitly registers the type.
	// see #2684
	if (!isset($CONFIG->registered_entities[$type])) {
		return false;
	}

	if ($subtype && !in_array($subtype, $CONFIG->registered_entities[$type])) {
		return false;
	}
	return true;
}

/**
 * Page handler for generic entities view system
 *
 * @param array $page Page elements from pain page handler
 *
 * @return bool
 * @elgg_page_handler view
 * @access private
 */
function entities_page_handler($page) {
	if (isset($page[0])) {
		global $CONFIG;
		set_input('guid', $page[0]);
		include($CONFIG->path . "pages/entities/index.php");
		return true;
	}
	return false;
}

/**
 * Returns a viewable list of entities based on the registered types.
 *
 * @see elgg_view_entity_list
 *
 * @param array $options Any elgg_get_entity() options plus:
 *
 * 	full_view => BOOL Display full view entities
 *
 * 	list_type_toggle => BOOL Display gallery / list switch
 *
 * 	allowed_types => TRUE|ARRAY True to show all types or an array of valid types.
 *
 * 	pagination => BOOL Display pagination links
 *
 * @return string A viewable list of entities
 * @since 1.7.0
 */
function elgg_list_registered_entities(array $options = array()) {
	global $autofeed;
	$autofeed = true;

	$defaults = array(
		'full_view' => TRUE,
		'allowed_types' => TRUE,
		'list_type_toggle' => FALSE,
		'pagination' => TRUE,
		'offset' => 0,
		'types' => array(),
		'type_subtype_pairs' => array()
	);

	$options = array_merge($defaults, $options);

	//backwards compatibility
	if (isset($options['view_type_toggle'])) {
		$options['list_type_toggle'] = $options['view_type_toggle'];
	}

	$types = get_registered_entity_types();

	foreach ($types as $type => $subtype_array) {
		if (in_array($type, $options['allowed_types']) || $options['allowed_types'] === TRUE) {
			// you must explicitly register types to show up in here and in search for objects
			if ($type == 'object') {
				if (is_array($subtype_array) && count($subtype_array)) {
					$options['type_subtype_pairs'][$type] = $subtype_array;
				}
			} else {
				if (is_array($subtype_array) && count($subtype_array)) {
					$options['type_subtype_pairs'][$type] = $subtype_array;
				} else {
					$options['type_subtype_pairs'][$type] = ELGG_ENTITIES_ANY_VALUE;
				}
			}
		}
	}

	if (!empty($options['type_subtype_pairs'])) {
		$count = elgg_get_entities(array_merge(array('count' => TRUE), $options));
		$entities = elgg_get_entities($options);
	} else {
		$count = 0;
		$entities = array();
	}

	$options['count'] = $count;
	return elgg_view_entity_list($entities, $options);
}

/**
 * Checks if $entity is an ElggEntity and optionally for type and subtype.
 *
 * @tip Use this function in actions and views to check that you are dealing
 * with the correct type of entity.
 *
 * @param mixed  $entity  Entity
 * @param string $type    Entity type
 * @param string $subtype Entity subtype
 * @param string $class   Class name
 *
 * @return bool
 * @since 1.8.0
 */
function elgg_instanceof($entity, $type = NULL, $subtype = NULL, $class = NULL) {
	$return = ($entity instanceof ElggEntity);

	if ($type) {
		$return = $return && ($entity->getType() == $type);
	}

	if ($subtype) {
		$return = $return && ($entity->getSubtype() == $subtype);
	}

	if ($class) {
		$return = $return && ($entity instanceof $class);
	}

	return $return;
}

/**
 * Update the last_action column in the entities table for $guid.
 *
 * @warning This is different to time_updated.  Time_updated is automatically set,
 * while last_action is only set when explicitly called.
 *
 * @param int $guid   Entity annotation|relationship action carried out on
 * @param int $posted Timestamp of last action
 *
 * @return bool
 * @access private
 */
function update_entity_last_action($guid, $posted = NULL) {
	global $CONFIG;
	$guid = (int)$guid;
	$posted = (int)$posted;

	if (!$posted) {
		$posted = time();
	}

	if ($guid) {
		//now add to the river updated table
		$query = "UPDATE {$CONFIG->dbprefix}entities SET last_action = {$posted} WHERE guid = {$guid}";
		$result = update_data($query);
		if ($result) {
			return TRUE;
		} else {
			return FALSE;
		}
	} else {
		return FALSE;
	}
}

/**
 * Garbage collect stub and fragments from any broken delete/create calls
 *
 * @return void
 * @elgg_plugin_hook_handler gc system
 * @access private
 */
function entities_gc() {
	global $CONFIG;

	$tables = array ('sites_entity', 'objects_entity', 'groups_entity', 'users_entity');

	foreach ($tables as $table) {
		delete_data("DELETE from {$CONFIG->dbprefix}{$table}
			where guid NOT IN (SELECT guid from {$CONFIG->dbprefix}entities)");
	}
}

/**
 * Runs unit tests for the entity objects.
 *
 * @param string  $hook   unit_test
 * @param string $type   system
 * @param mixed  $value  Array of tests
 * @param mixed  $params Params
 *
 * @return array
 * @access private
 */
function entities_test($hook, $type, $value, $params) {
	global $CONFIG;
	$value[] = $CONFIG->path . 'engine/tests/ElggCoreEntityTest.php';
	return $value;
}

/**
 * Entities init function; establishes the default entity page handler
 *
 * @return void
 * @elgg_event_handler init system
 * @access private
 */
function entities_init() {
	elgg_register_page_handler('view', 'entities_page_handler');

	elgg_register_plugin_hook_handler('unit_test', 'system', 'entities_test');

	elgg_register_plugin_hook_handler('gc', 'system', 'entities_gc');
}

/** Register the import hook */
elgg_register_plugin_hook_handler("import", "all", "import_entity_plugin_hook", 0);

/** Register the hook, ensuring entities are serialised first */
elgg_register_plugin_hook_handler("export", "all", "export_entity_plugin_hook", 0);

/** Hook to get certain named bits of volatile data about an entity */
elgg_register_plugin_hook_handler('volatile', 'metadata', 'volatile_data_export_plugin_hook');

/** Register init system event **/
elgg_register_event_handler('init', 'system', 'entities_init');
<|MERGE_RESOLUTION|>--- conflicted
+++ resolved
@@ -1484,141 +1484,6 @@
 	}
 }
 
-<<<<<<< HEAD
-=======
-/**
- * Returns if $user_guid is able to edit $entity_guid.
- *
- * @tip Can be overridden by by registering for the permissions_check
- * plugin hook.
- *
- * @warning If a $user_guid is not passed it will default to the logged in user.
- *
- * @tip Use ElggEntity::canEdit() instead.
- *
- * @param int $entity_guid The GUID of the entity
- * @param int $user_guid   The GUID of the user
- *
- * @return bool
- * @link http://docs.elgg.org/Entities/AccessControl
- */
-function can_edit_entity($entity_guid, $user_guid = 0) {
-	$user_guid = (int)$user_guid;
-	$user = get_entity($user_guid);
-	if (!$user) {
-		$user = elgg_get_logged_in_user_entity();
-	}
-
-	$return = false;
-	if ($entity = get_entity($entity_guid)) {
-
-		// Test user if possible - should default to false unless a plugin hook says otherwise
-		if ($user) {
-			if ($entity->getOwnerGUID() == $user->getGUID()) {
-				$return = true;
-			}
-			if ($entity->container_guid == $user->getGUID()) {
-				$return = true;
-			}
-			if ($entity->type == "user" && $entity->getGUID() == $user->getGUID()) {
-				$return = true;
-			}
-			if ($container_entity = get_entity($entity->container_guid)) {
-				if ($container_entity->canEdit($user->getGUID())) {
-					$return = true;
-				}
-			}
-		}
-	}
-
-	return elgg_trigger_plugin_hook('permissions_check', $entity->type,
-			array('entity' => $entity, 'user' => $user), $return);
-}
-
-/**
- * Returns if $user_guid can edit the metadata on $entity_guid.
- *
- * @tip Can be overridden by by registering for the permissions_check:metadata
- * plugin hook.
- *
- * @warning If a $user_guid isn't specified, the currently logged in user is used.
- *
- * @param int          $entity_guid The GUID of the entity
- * @param int          $user_guid   The GUID of the user
- * @param ElggMetadata $metadata    The metadata to specifically check (if any; default null)
- *
- * @return bool
- * @see elgg_register_plugin_hook_handler()
- */
-function can_edit_entity_metadata($entity_guid, $user_guid = 0, $metadata = null) {
-	if ($entity = get_entity($entity_guid)) {
-
-		$return = null;
-
-		if ($metadata->owner_guid == 0) {
-			$return = true;
-		}
-		if (is_null($return)) {
-			$return = can_edit_entity($entity_guid, $user_guid);
-		}
-
-		if ($user_guid) {
-			$user = get_entity($user_guid);
-		} else {
-			$user = elgg_get_logged_in_user_entity();
-		}
-
-		$params = array('entity' => $entity, 'user' => $user, 'metadata' => $metadata);
-		$return = elgg_trigger_plugin_hook('permissions_check:metadata', $entity->type, $params, $return);
-		return $return;
-	} else {
-		return false;
-	}
-}
-
-/**
- * Returns the URL for an entity.
- *
- * @tip Can be overridden with {@link register_entity_url_handler()}.
- *
- * @param int $entity_guid The GUID of the entity
- *
- * @return string The URL of the entity
- * @see register_entity_url_handler()
- */
-function get_entity_url($entity_guid) {
-	global $CONFIG;
-
-	if ($entity = get_entity($entity_guid)) {
-		$url = "";
-
-		if (isset($CONFIG->entity_url_handler[$entity->getType()][$entity->getSubType()])) {
-			$function = $CONFIG->entity_url_handler[$entity->getType()][$entity->getSubType()];
-			if (is_callable($function)) {
-				$url = call_user_func($function, $entity);
-			}
-		} elseif (isset($CONFIG->entity_url_handler[$entity->getType()]['all'])) {
-			$function = $CONFIG->entity_url_handler[$entity->getType()]['all'];
-			if (is_callable($function)) {
-				$url = call_user_func($function, $entity);
-			}
-		} elseif (isset($CONFIG->entity_url_handler['all']['all'])) {
-			$function = $CONFIG->entity_url_handler['all']['all'];
-			if (is_callable($function)) {
-				$url = call_user_func($function, $entity);
-			}
-		}
-
-		if ($url == "") {
-			$url = "view/" . $entity_guid;
-		}
-
-		return elgg_normalize_url($url);
-	}
-
-	return false;
-}
->>>>>>> 7239da3f
 
 /**
  * Sets the URL handler for a particular entity type and subtype
@@ -1628,10 +1493,7 @@
  * @param string $function_name  The function to register
  *
  * @return bool Depending on success
-<<<<<<< HEAD
-=======
  * @see get_entity_url()
->>>>>>> 7239da3f
  * @see ElggEntity::getURL()
  * @since 1.8.0
  */
