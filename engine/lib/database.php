--- conflicted
+++ resolved
@@ -86,59 +86,7 @@
  * @access private
  */
 function establish_db_link($dblinkname = "readwrite") {
-<<<<<<< HEAD
 	elgg_get_database()->establishLink($dblinkname);
-=======
-	// Get configuration, and globalise database link
-	global $CONFIG, $dblink, $DB_QUERY_CACHE;
-
-	if ($dblinkname != "readwrite" && isset($CONFIG->db[$dblinkname])) {
-		if (is_array($CONFIG->db[$dblinkname])) {
-			$index = rand(0, sizeof($CONFIG->db[$dblinkname]));
-			$dbhost = $CONFIG->db[$dblinkname][$index]->dbhost;
-			$dbuser = $CONFIG->db[$dblinkname][$index]->dbuser;
-			$dbpass = $CONFIG->db[$dblinkname][$index]->dbpass;
-			$dbname = $CONFIG->db[$dblinkname][$index]->dbname;
-		} else {
-			$dbhost = $CONFIG->db[$dblinkname]->dbhost;
-			$dbuser = $CONFIG->db[$dblinkname]->dbuser;
-			$dbpass = $CONFIG->db[$dblinkname]->dbpass;
-			$dbname = $CONFIG->db[$dblinkname]->dbname;
-		}
-	} else {
-		$dbhost = $CONFIG->dbhost;
-		$dbuser = $CONFIG->dbuser;
-		$dbpass = $CONFIG->dbpass;
-		$dbname = $CONFIG->dbname;
-	}
-
-	// Connect to database
-	if (!$dblink[$dblinkname] = mysql_connect($dbhost, $dbuser, $dbpass, true)) {
-		$msg = elgg_echo('DatabaseException:WrongCredentials',
-				array($dbuser, $dbhost, "****"));
-		throw new DatabaseException($msg);
-	}
-
-	if (!mysql_select_db($dbname, $dblink[$dblinkname])) {
-		$msg = elgg_echo('DatabaseException:NoConnect', array($dbname));
-		throw new DatabaseException($msg);
-	}
-
-	// Set DB for UTF8
-	mysql_query("SET NAMES utf8");
-
-	$db_cache_off = FALSE;
-	if (isset($CONFIG->db_disable_query_cache)) {
-		$db_cache_off = $CONFIG->db_disable_query_cache;
-	}
-
-	// Set up cache if global not initialized and query cache not turned off
-	if ((!$DB_QUERY_CACHE) && (!$db_cache_off)) {
-		// @todo everywhere else this is assigned to array(), making it dangerous to call
-		// object methods on this. We should consider making this an plain array
-		$DB_QUERY_CACHE = new ElggStaticVariableCache('db_query_cache');
-	}
->>>>>>> 3a08f0d4
 }
 
 /**
@@ -151,62 +99,7 @@
  * @access private
  */
 function setup_db_connections() {
-<<<<<<< HEAD
 	elgg_get_database()->setupConnections();
-=======
-	global $CONFIG;
-
-	if (!empty($CONFIG->db->split)) {
-		establish_db_link('read');
-		establish_db_link('write');
-	} else {
-		establish_db_link('readwrite');
-	}
-}
-
-/**
- * Display profiling information about db at NOTICE debug level upon shutdown.
- *
- * @return void
- * @access private
- */
-function db_profiling_shutdown_hook() {
-	global $dbcalls;
-
-	// demoted to NOTICE as it corrupts javasript at DEBUG
-	elgg_log("DB Queries for this page: $dbcalls", 'NOTICE');
-}
-
-/**
- * Execute any delayed queries upon shutdown.
- *
- * @return void
- * @access private
- */
-function db_delayedexecution_shutdown_hook() {
-	global $DB_DELAYED_QUERIES;
-
-	foreach ($DB_DELAYED_QUERIES as $query_details) {
-		try {
-			$link = $query_details['l'];
-
-			if ($link == 'read' || $link == 'write') {
-				$link = get_db_link($link);
-			} elseif (!is_resource($link)) {
-				elgg_log("Link for delayed query not valid resource or db_link type. Query: {$query_details['q']}", 'WARNING');
-			}
-			
-			$result = execute_query($query_details['q'], $link);
-			
-			if ((isset($query_details['h'])) && (is_callable($query_details['h']))) {
-				$query_details['h']($result);
-			}
-		} catch (Exception $e) {
-			// Suppress all errors since these can't be dealt with here
-			elgg_log($e, 'WARNING');
-		}
-	}
->>>>>>> 3a08f0d4
 }
 
 /**
@@ -229,59 +122,13 @@
  * Execute an EXPLAIN for $query.
  *
  * @param string $query The query to explain
- * @param mixed $link  The database link resource to user.
+ * @param mixed  $link  The database link resource to user.
  *
  * @return mixed An object of the query's result, or FALSE
  * @access private
  */
 function explain_query($query, $link) {
-<<<<<<< HEAD
 	return elgg_get_database()->explainQuery($query, $link);
-=======
-	if ($result = execute_query("explain " . $query, $link)) {
-		return mysql_fetch_object($result);
-	}
-
-	return FALSE;
-}
-
-/**
- * Execute a query.
- *
- * $query is executed via {@link mysql_query()}.  If there is an SQL error,
- * a {@link DatabaseException} is thrown.
- *
- * @internal
- * {@link $dbcalls} is incremented and the query is saved into the {@link $DB_QUERY_CACHE}.
- *
- * @param string $query  The query
- * @param resource   $dblink The DB link
- *
- * @return resource result of mysql_query()
- * @throws DatabaseException
- * @access private
- */
-function execute_query($query, $dblink) {
-	global $dbcalls;
-
-	if ($query == NULL) {
-		throw new DatabaseException(elgg_echo('DatabaseException:InvalidQuery'));
-	}
-
-	if (!is_resource($dblink)) {
-		throw new DatabaseException(elgg_echo('DatabaseException:InvalidDBLink'));
-	}
-
-	$dbcalls++;
-
-	$result = mysql_query($query, $dblink);
-
-	if (mysql_errno($dblink)) {
-		throw new DatabaseException(mysql_error($dblink) . "\n\n QUERY: " . $query);
-	}
-
-	return $result;
->>>>>>> 3a08f0d4
 }
 
 /**
@@ -291,7 +138,7 @@
  * the raw result from {@link mysql_query()}.
  *
  * @param string   $query   The query to execute
- * @param resource|string $dblink  The database link to use or the link type (read | write)
+ * @param resource $dblink  The database link to use or the link type (read | write)
  * @param string   $handler A callback function to pass the results array to
  *
  * @return boolean Whether successful.
@@ -367,80 +214,7 @@
  * @deprecated 1.9 Use ElggDatabase::getDataRow() instead!
  */
 function get_data_row($query, $callback = "") {
-<<<<<<< HEAD
 	return elgg_get_database()->getDataRow($query, $callback);
-=======
-	return elgg_query_runner($query, $callback, true);
-}
-
-/**
- * Handles returning data from a query, running it through a callback function,
- * and caching the results. This is for R queries (from CRUD).
- *
- * @access private
- *
- * @param string $query    The query to execute
- * @param string $callback An optional callback function to run on each row
- * @param bool   $single   Return only a single result?
- *
- * @return array An array of database result objects or callback function results. If the query
- *               returned nothing, an empty array.
- * @since 1.8.0
- * @access private
- */
-function elgg_query_runner($query, $callback = null, $single = false) {
-	global $DB_QUERY_CACHE;
-
-	// Since we want to cache results of running the callback, we need to
-	// need to namespace the query with the callback and single result request.
-	// http://trac.elgg.org/ticket/4049
-	$hash = (string)$callback . (int)$single . $query;
-
-	// Is cached?
-	if ($DB_QUERY_CACHE) {
-		$cached_query = $DB_QUERY_CACHE[$hash];
-
-		if ($cached_query !== FALSE) {
-			elgg_log("DB query $query results returned from cache (hash: $hash)", 'NOTICE');
-			return $cached_query;
-		}
-	}
-
-	$dblink = get_db_link('read');
-	$return = array();
-
-	if ($result = execute_query("$query", $dblink)) {
-
-		// test for callback once instead of on each iteration.
-		// @todo check profiling to see if this needs to be broken out into
-		// explicit cases instead of checking in the iteration.
-		$is_callable = is_callable($callback);
-		while ($row = mysql_fetch_object($result)) {
-			if ($is_callable) {
-				$row = $callback($row);
-			}
-
-			if ($single) {
-				$return = $row;
-				break;
-			} else {
-				$return[] = $row;
-			}
-		}
-	}
-
-	if (empty($return)) {
-		elgg_log("DB query $query returned no results.", 'NOTICE');
-	}
-
-	// Cache result
-	if ($DB_QUERY_CACHE) {
-		$DB_QUERY_CACHE[$hash] = $return;
-		elgg_log("DB query $query results cached (hash: $hash)", 'NOTICE');
-	}
-
-	return $return;
->>>>>>> 3a08f0d4
 }
 
 /**
@@ -455,29 +229,7 @@
  * @access private
  */
 function insert_data($query) {
-<<<<<<< HEAD
 	return elgg_get_database()->insertData($query);
-=======
-	global $DB_QUERY_CACHE;
-
-	elgg_log("DB query $query", 'NOTICE');
-	
-	$dblink = get_db_link('write');
-
-	// Invalidate query cache
-	if ($DB_QUERY_CACHE) {
-		/* @var ElggStaticVariableCache $DB_QUERY_CACHE */
-		$DB_QUERY_CACHE->clear();
-	}
-
-	elgg_log("Query cache invalidated", 'NOTICE');
-
-	if (execute_query("$query", $dblink)) {
-		return mysql_insert_id($dblink);
-	}
-
-	return FALSE;
->>>>>>> 3a08f0d4
 }
 
 /**
@@ -491,28 +243,7 @@
  * @access private
  */
 function update_data($query) {
-<<<<<<< HEAD
 	return elgg_get_database()->updateData($query);
-=======
-	global $DB_QUERY_CACHE;
-
-	elgg_log("DB query $query", 'NOTICE');
-
-	$dblink = get_db_link('write');
-
-	// Invalidate query cache
-	if ($DB_QUERY_CACHE) {
-		/* @var ElggStaticVariableCache $DB_QUERY_CACHE */
-		$DB_QUERY_CACHE->clear();
-		elgg_log("Query cache invalidated", 'NOTICE');
-	}
-
-	if (execute_query("$query", $dblink)) {
-		return TRUE;
-	}
-
-	return FALSE;
->>>>>>> 3a08f0d4
 }
 
 /**
@@ -526,28 +257,7 @@
  * @access private
  */
 function delete_data($query) {
-<<<<<<< HEAD
 	return elgg_get_database()->deleteData($query);
-=======
-	global $DB_QUERY_CACHE;
-
-	elgg_log("DB query $query", 'NOTICE');
-
-	$dblink = get_db_link('write');
-
-	// Invalidate query cache
-	if ($DB_QUERY_CACHE) {
-		/* @var ElggStaticVariableCache $DB_QUERY_CACHE */
-		$DB_QUERY_CACHE->clear();
-		elgg_log("Query cache invalidated", 'NOTICE');
-	}
-
-	if (execute_query("$query", $dblink)) {
-		return mysql_affected_rows($dblink);
-	}
-
-	return FALSE;
->>>>>>> 3a08f0d4
 }
 
 
@@ -612,45 +322,7 @@
  * @access private
  */
 function run_sql_script($scriptlocation) {
-<<<<<<< HEAD
 	return elgg_get_database()->runSqlScript($scriptlocation);
-=======
-	if ($script = file_get_contents($scriptlocation)) {
-		global $CONFIG;
-
-		$errors = array();
-
-		// Remove MySQL -- style comments
-		$script = preg_replace('/\-\-.*\n/', '', $script);
-
-		// Statements must end with ; and a newline
-		$sql_statements = preg_split('/;[\n\r]+/', $script);
-
-		foreach ($sql_statements as $statement) {
-			$statement = trim($statement);
-			$statement = str_replace("prefix_", $CONFIG->dbprefix, $statement);
-			if (!empty($statement)) {
-				try {
-					update_data($statement);
-				} catch (DatabaseException $e) {
-					$errors[] = $e->getMessage();
-				}
-			}
-		}
-		if (!empty($errors)) {
-			$errortxt = "";
-			foreach ($errors as $error) {
-				$errortxt .= " {$error};";
-			}
-
-			$msg = elgg_echo('DatabaseException:DBSetupIssues') . $errortxt;
-			throw new DatabaseException($msg);
-		}
-	} else {
-		$msg = elgg_echo('DatabaseException:ScriptNotFound', array($scriptlocation));
-		throw new DatabaseException($msg);
-	}
->>>>>>> 3a08f0d4
 }
 
 /**
