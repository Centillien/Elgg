<?php
/**
 * Elgg configuration procedural code.
 *
 * Includes functions for manipulating the configuration values stored in the database
 * Plugin authors should use the {@link elgg_get_config()}, {@link elgg_set_config()},
 * {@link elgg_save_config()}, and {@unset_config()} functions to access or update
 * config values.
 *
 * Elgg's configuration is split among 2 tables and 1 file:
 * - dbprefix_config
 * - dbprefix_datalists
 * - engine/settings.php (See {@link settings.example.php})
 *
 * Upon system boot, all values in dbprefix_config are read into $CONFIG.
 *
 * @package Elgg.Core
 * @subpackage Configuration
 */

/**
 * Get the URL for the current (or specified) site
 *
 * @param int $site_guid The GUID of the site whose URL we want to grab
 * @return string
 * @since 1.8.0
 */
function elgg_get_site_url($site_guid = 0) {
	if ($site_guid == 0) {
		global $CONFIG;
		return $CONFIG->wwwroot;
	}

	$site = get_entity($site_guid);

	if (!$site instanceof ElggSite) {
		return false;
	}
	/* @var ElggSite $site */

	return $site->url;
}

/**
 * Get the plugin path for this installation
 *
 * @return string
 * @since 1.8.0
 */
function elgg_get_plugins_path() {
	global $CONFIG;
	return $CONFIG->pluginspath;
}

/**
 * Get the data directory path for this installation
 *
 * @return string
 * @since 1.8.0
 */
function elgg_get_data_path() {
	global $CONFIG;
	return $CONFIG->dataroot;
}

/**
 * Get the root directory path for this installation
 *
 * @return string
 * @since 1.8.0
 */
function elgg_get_root_path() {
	global $CONFIG;
	return $CONFIG->path;
}

/**
 * Get an Elgg configuration value
 *
 * @param string $name      Name of the configuration value
 * @param int    $site_guid NULL for installation setting, 0 for default site
 *
 * @return mixed Configuration value or null if it does not exist
 * @since 1.8.0
 */
function elgg_get_config($name, $site_guid = 0) {
	global $CONFIG;

	$name = trim($name);

	if (isset($CONFIG->$name)) {
		return $CONFIG->$name;
	}

	if ($site_guid === null) {
		// installation wide setting
		$value = datalist_get($name);
	} else {
		// hit DB only if we're not sure if value exists or not
		if (!isset($CONFIG->site_config_loaded)) {
			// site specific setting
			if ($site_guid == 0) {
				$site_guid = (int) $CONFIG->site_id;
			}
			$value = get_config($name, $site_guid);
		} else {
			$value = null;
		}
	}

	// @todo document why we don't cache false
	if ($value === false) {
		return null;
	}

	$CONFIG->$name = $value;
	return $value;
}

/**
 * Set an Elgg configuration value
 *
 * @warning This does not persist the configuration setting. Use elgg_save_config()
 *
 * @param string $name  Name of the configuration value
 * @param mixed  $value Value
 *
 * @return void
 * @since 1.8.0
 */
function elgg_set_config($name, $value) {
	global $CONFIG;

	$name = trim($name);

	$CONFIG->$name = $value;
}

/**
 * Save a configuration setting
 *
 * @param string $name      Configuration name (cannot be greater than 255 characters)
 * @param mixed  $value     Configuration value. Should be string for installation setting
 * @param int    $site_guid NULL for installation setting, 0 for default site
 *
 * @return bool
 * @since 1.8.0
 */
function elgg_save_config($name, $value, $site_guid = 0) {
	global $CONFIG;

	$name = trim($name);

	if (strlen($name) > 255) {
		elgg_log("The name length for configuration variables cannot be greater than 255", "ERROR");
		return false;
	}

	elgg_set_config($name, $value);

	if ($site_guid === NULL) {
		if (is_array($value) || is_object($value)) {
			return false;
		}
		return datalist_set($name, $value);
	} else {
		if ($site_guid == 0) {
			$site_guid = (int) $CONFIG->site_id;
		}
		return set_config($name, $value, $site_guid);
	}
}

/**
 * An array of key value pairs from the datalists table.
 *
 * Used as a cache in datalist functions.
 *
 * @global array $DATALIST_CACHE
 */
$DATALIST_CACHE = array();

/**
 * Get the value of a datalist element.
 *
 * @internal Datalists are stored in the datalist table.
 *
 * @tip Use datalists to store information common to a full installation.
 *
 * @param string $name The name of the datalist
 * @return string|null|false String if value exists, null if doesn't, false on error
 * @access private
 */
function datalist_get($name) {
	global $CONFIG, $DATALIST_CACHE;

	$name = trim($name);

	// cannot store anything longer than 255 characters in db, so catch here
	if (elgg_strlen($name) > 255) {
		elgg_log("The name length for configuration variables cannot be greater than 255", "ERROR");
		return false;
	}

	$name = sanitise_string($name);
	if (isset($DATALIST_CACHE[$name])) {
		return $DATALIST_CACHE[$name];
	}

	// If memcache enabled then cache value in memcache
	$value = null;
	static $datalist_memcache;
	if ((!$datalist_memcache) && (is_memcache_available())) {
		$datalist_memcache = new ElggMemcache('datalist_memcache');
	}
	if ($datalist_memcache) {
		$value = $datalist_memcache->load($name);
	}
	if ($value) {
		return $value;
	}

	// [Marcus Povey 20090217 : Now retrieving all datalist values on first
	// load as this saves about 9 queries per page]
	// This also causes OOM problems when the datalists table is large
	// @todo make a list of datalists that we want to get in one grab
	$result = get_data("SELECT * from {$CONFIG->dbprefix}datalists");
	if ($result) {
		foreach ($result as $row) {
			$DATALIST_CACHE[$row->name] = $row->value;

			// Cache it if memcache is available
			if ($datalist_memcache) {
				$datalist_memcache->save($row->name, $row->value);
			}
		}

		if (isset($DATALIST_CACHE[$name])) {
			return $DATALIST_CACHE[$name];
		}
	}

	return null;
}

/**
 * Set the value for a datalist element.
 *
 * @param string $name  The name of the datalist
 * @param string $value The new value
 *
 * @return bool
 * @access private
 */
function datalist_set($name, $value) {
	global $CONFIG, $DATALIST_CACHE;

	// cannot store anything longer than 255 characters in db, so catch before we set
	if (elgg_strlen($name) > 255) {
		elgg_log("The name length for configuration variables cannot be greater than 255", "ERROR");
		return false;
	}

	$sanitised_name = sanitise_string($name);
	$sanitised_value = sanitise_string($value);

	// If memcache is available then invalidate the cached copy
	static $datalist_memcache;
	if ((!$datalist_memcache) && (is_memcache_available())) {
		$datalist_memcache = new ElggMemcache('datalist_memcache');
	}

	if ($datalist_memcache) {
		$datalist_memcache->delete($name);
	}

	$success = insert_data("INSERT into {$CONFIG->dbprefix}datalists"
		. " set name = '{$sanitised_name}', value = '{$sanitised_value}'"
		. " ON DUPLICATE KEY UPDATE value='{$sanitised_value}'");

	if ($success !== FALSE) {
		$DATALIST_CACHE[$name] = $value;
		return true;
	} else {
		return false;
	}
}

/**
 * Run a function one time per installation.
 *
 * If you pass a timestamp as the second argument, it will run the function
 * only if (i) it has never been run before or (ii) the timestamp is >=
 * the last time it was run.
 *
 * @warning Functions are determined by their name.  If you change the name of a function
 * it will be run again.
 *
 * @tip Use $timelastupdatedcheck in your plugins init function to perform automated
 * upgrades.  Schedule a function to run once and pass the timestamp of the new release.
 * This will cause the run once function to be run on all installations.  To perform
 * additional upgrades, create new functions for each release.
 *
 * @warning The function name cannot be longer than 255 characters long due to
 * the current schema for the datalist table.
 *
 * @internal A datalist entry $functioname is created with the value of time().
 *
 * @param string $functionname         The name of the function you want to run.
 * @param int    $timelastupdatedcheck A UNIX timestamp. If time() is > than this,
 *                                     this function will be run again.
 *
 * @return bool
 */
function run_function_once($functionname, $timelastupdatedcheck = 0) {
	$lastupdated = datalist_get($functionname);
	if ($lastupdated) {
		$lastupdated = (int) $lastupdated;
	} elseif ($lastupdated !== false) {
		$lastupdated = 0;
	} else {
		// unable to check datalist
		return false;
	}
	if (is_callable($functionname) && $lastupdated <= $timelastupdatedcheck) {
		$functionname();
		datalist_set($functionname, time());
		return true;
	} else {
		return false;
	}
}

/**
 * Removes a config setting.
 *
 * @internal
 * These settings are stored in the dbprefix_config table and read during system
 * boot into $CONFIG.
 *
 * @param string $name      The name of the field.
 * @param int    $site_guid Optionally, the GUID of the site (current site is assumed by default).
 *
 * @return int|false The number of affected rows or false on error.
 *
 * @see get_config()
 * @see set_config()
 */
function unset_config($name, $site_guid = 0) {
	global $CONFIG;

	if (isset($CONFIG->$name)) {
		unset($CONFIG->$name);
	}

	$name = sanitise_string($name);
	$site_guid = (int) $site_guid;
	if ($site_guid == 0) {
		$site_guid = (int) $CONFIG->site_id;
	}

	$query = "delete from {$CONFIG->dbprefix}config where name='$name' and site_guid=$site_guid";
	return delete_data($query);
}

/**
 * Add or update a config setting.
 *
 * If the config name already exists, it will be updated to the new value.
 *
 * @internal
 * These settings are stored in the dbprefix_config table and read during system
 * boot into $CONFIG.
 *
 * @param string $name      The name of the configuration value
 * @param string $value     Its value
 * @param int    $site_guid Optionally, the GUID of the site (current site is assumed by default)
 *
 * @return bool
 * @todo The config table doens't have numeric primary keys so insert_data returns 0.
 * @todo Use "INSERT ... ON DUPLICATE KEY UPDATE" instead of trying to delete then add.
 * @see unset_config()
 * @see get_config()
 * @access private
 */
function set_config($name, $value, $site_guid = 0) {
	global $CONFIG;

	$name = trim($name);

	// cannot store anything longer than 255 characters in db, so catch before we set
	if (elgg_strlen($name) > 255) {
		elgg_log("The name length for configuration variables cannot be greater than 255", "ERROR");
		return false;
	}

	// Unset existing
	unset_config($name, $site_guid);

	$site_guid = (int) $site_guid;
	if ($site_guid == 0) {
		$site_guid = (int) $CONFIG->site_id;
	}
	$CONFIG->$name = $value;
	$value = sanitise_string(serialize($value));

	$query = "insert into {$CONFIG->dbprefix}config"
		. " set name = '{$name}', value = '{$value}', site_guid = {$site_guid}";
	$result = insert_data($query);
	return $result !== false;
}

/**
 * Gets a configuration value
 *
 * @internal
 * These settings are stored in the dbprefix_config table and read during system
 * boot into $CONFIG.
 *
 * @param string $name      The name of the config value
 * @param int    $site_guid Optionally, the GUID of the site (current site is assumed by default)
 *
 * @return mixed|null
 * @see set_config()
 * @see unset_config()
 * @access private
 */
function get_config($name, $site_guid = 0) {
	global $CONFIG;

	$name = sanitise_string($name);
	$site_guid = (int) $site_guid;

	// check for deprecated values.
	// @todo might be a better spot to define this?
	$new_name = false;
	switch($name) {
		case 'viewpath':
			$new_name = 'view_path';
			$dep_version = 1.8;
			break;

		case 'pluginspath':
			$new_name = 'plugins_path';
			$dep_version = 1.8;
			break;

		case 'sitename':
			$new_name = 'site_name';
			$dep_version = 1.8;
			break;
	}

	// @todo these haven't really been implemented in Elgg 1.8. Complete in 1.9.
	// show dep message
	if ($new_name) {
		//	$msg = "Config value $name has been renamed as $new_name";
		$name = $new_name;
		//	elgg_deprecated_notice($msg, $dep_version);
	}

	// decide from where to return the value
	if (isset($CONFIG->$name)) {
		return $CONFIG->$name;
	}

	if ($site_guid == 0) {
		$site_guid = (int) $CONFIG->site_id;
	}

	$result = get_data_row("SELECT value FROM {$CONFIG->dbprefix}config
		WHERE name = '{$name}' and site_guid = {$site_guid}");

	if ($result) {
		$result = $result->value;
		$result = unserialize($result->value);
		$CONFIG->$name = $result;
		return $result;
	}

	return null;
}

/**
 * Loads all configuration values from the dbprefix_config table into $CONFIG.
 *
 * @param int $site_guid Optionally, the GUID of the site (current site is assumed by default)
 *
 * @return bool
 * @access private
 */
function _elgg_get_all_config($site_guid = 0) {
	global $CONFIG;

	$site_guid = (int) $site_guid;

	if ($site_guid == 0) {
		$site_guid = (int) $CONFIG->site_guid;
	}

	if ($result = get_data("SELECT * FROM {$CONFIG->dbprefix}config WHERE site_guid = $site_guid")) {
		foreach ($result as $r) {
			$name = $r->name;
			$value = $r->value;
			$CONFIG->$name = unserialize($value);
		}

		return true;
	}
	return false;
}

/**
 * Loads configuration related to this site
 *
 * This loads from the config database table and the site entity
 * @access private
 */
function _elgg_load_site_config() {
	global $CONFIG;

	$CONFIG->site_guid = (int) datalist_get('default_site');
	$CONFIG->site_id = $CONFIG->site_guid;
	$CONFIG->site = get_entity($CONFIG->site_guid);
	if (!$CONFIG->site) {
		throw new InstallationException("Unable to handle this request. This site is not configured or the database is down.");
	}

	$CONFIG->wwwroot = $CONFIG->site->url;
	$CONFIG->sitename = $CONFIG->site->name;
	$CONFIG->sitedescription = $CONFIG->site->description;
	$CONFIG->siteemail = $CONFIG->site->email;
	$CONFIG->url = $CONFIG->wwwroot;

<<<<<<< HEAD
	_elgg_get_all_config();
=======
	get_all_config();
	// gives hint to elgg_get_config function how to approach missing values
	$CONFIG->site_config_loaded = true;

>>>>>>> f6a1e9a6
	if (!empty($CONFIG->debug)) {
		_elgg_services()->logger->setLevel($CONFIG->debug);
		_elgg_services()->logger->setDisplay(true);
	}
}

/**
 * Loads configuration related to Elgg as an application
 *
 * This loads from the datalists database table
 * @access private
 */
function _elgg_load_application_config() {
	global $CONFIG;

	$install_root = str_replace("\\", "/", dirname(dirname(dirname(__FILE__))));
	$defaults = array(
		'path' => "$install_root/",
		'view_path' => "$install_root/views/",
		'plugins_path' => "$install_root/mod/",
		'language' => 'en',

		// compatibility with old names for plugins not using elgg_get_config()
		'viewpath' => "$install_root/views/",
		'pluginspath' => "$install_root/mod/",
	);

	foreach ($defaults as $name => $value) {
		if (empty($CONFIG->$name)) {
			$CONFIG->$name = $value;
		}
	}

	$path = datalist_get('path');
	if (!empty($path)) {
		$CONFIG->path = $path;
	}
	$dataroot = datalist_get('dataroot');
	if (!empty($dataroot)) {
		$CONFIG->dataroot = $dataroot;
	}
	$simplecache_enabled = datalist_get('simplecache_enabled');
	if ($simplecache_enabled !== false) {
		$CONFIG->simplecache_enabled = $simplecache_enabled;
	} else {
		$CONFIG->simplecache_enabled = 1;
	}
	$system_cache_enabled = datalist_get('system_cache_enabled');
	if ($system_cache_enabled !== false) {
		$CONFIG->system_cache_enabled = $system_cache_enabled;
	} else {
		$CONFIG->system_cache_enabled = 1;
	}

	// initialize context here so it is set before the get_input call
	$CONFIG->context = array();

	// needs to be set before system, init for links in html head
	$CONFIG->lastcache = datalist_get("simplecache_lastupdate");

	$CONFIG->i18n_loaded_from_cache = false;

	// this must be synced with the enum for the entities table
	$CONFIG->entity_types = array('group', 'object', 'site', 'user');
}<|MERGE_RESOLUTION|>--- conflicted
+++ resolved
@@ -532,14 +532,10 @@
 	$CONFIG->siteemail = $CONFIG->site->email;
 	$CONFIG->url = $CONFIG->wwwroot;
 
-<<<<<<< HEAD
 	_elgg_get_all_config();
-=======
-	get_all_config();
 	// gives hint to elgg_get_config function how to approach missing values
 	$CONFIG->site_config_loaded = true;
 
->>>>>>> f6a1e9a6
 	if (!empty($CONFIG->debug)) {
 		_elgg_services()->logger->setLevel($CONFIG->debug);
 		_elgg_services()->logger->setDisplay(true);
