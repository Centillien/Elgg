--- conflicted
+++ resolved
@@ -572,11 +572,6 @@
 		'path'			=>	"$install_root/",
 		'view_path'		=>	"$install_root/views/",
 		'plugins_path'	=>	"$install_root/mod/",
-<<<<<<< HEAD
-		'wwwroot'		=>	$www_root,
-		'url'			=>	$www_root,
-=======
->>>>>>> a2cfbdeb
 		'language'		=>	'en',
 
 		// compatibility with old names for plugins not using elgg_get_config()
