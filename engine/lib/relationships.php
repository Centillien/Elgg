<?php
/**
 * Elgg relationships.
 * Stub containing relationship functions, making import and export easier.
 *
 * @package Elgg.Core
 * @subpackage DataModel.Relationship
 */

/**
 * Convert a database row to a new ElggRelationship
 *
 * @param stdClass $row Database row from the relationship table
 *
 * @return ElggRelationship|stdClass
 * @access private
 */
function row_to_elggrelationship($row) {
	if (!($row instanceof stdClass)) {
		return $row;
	}

	return new ElggRelationship($row);
}

/**
 * Return a relationship.
 *
 * @param int $id The ID of a relationship
 *
 * @return ElggRelationship|false
 */
function get_relationship($id) {
	global $CONFIG;

	$id = (int)$id;

	$query = "SELECT * from {$CONFIG->dbprefix}entity_relationships where id=$id";
	return row_to_elggrelationship(get_data_row($query));
}

/**
 * Delete a specific relationship.
 *
 * @param int $id The relationship ID
 *
 * @return bool
 */
function delete_relationship($id) {
	global $CONFIG;

	$id = (int)$id;

	$relationship = get_relationship($id);

	if (elgg_trigger_event('delete', 'relationship', $relationship)) {
		return delete_data("delete from {$CONFIG->dbprefix}entity_relationships where id=$id");
	}

	return FALSE;
}

/**
 * Define an arbitrary relationship between two entities.
 * This relationship could be a friendship, a group membership or a site membership.
 *
 * This function lets you make the statement "$guid_one is a $relationship of $guid_two".
 *
 * @param int    $guid_one     First GUID
 * @param string $relationship Relationship name
 * @param int    $guid_two     Second GUID
 *
 * @return bool
 */
function add_entity_relationship($guid_one, $relationship, $guid_two) {
	global $CONFIG;

	$guid_one = (int)$guid_one;
	$relationship = sanitise_string($relationship);
	$guid_two = (int)$guid_two;
	$time = time();

	// Check for duplicates
	if (check_entity_relationship($guid_one, $relationship, $guid_two)) {
		return false;
	}

	$result = insert_data("INSERT into {$CONFIG->dbprefix}entity_relationships
		(guid_one, relationship, guid_two, time_created)
		values ($guid_one, '$relationship', $guid_two, $time)");

	if ($result !== false) {
		$obj = get_relationship($result);
		if (elgg_trigger_event('create', $relationship, $obj)) {
			return true;
		} else {
			delete_relationship($result);
		}
	}

	return false;
}

/**
 * Determine if a relationship between two entities exists
 * and returns the relationship object if it does
 *
 * @param int    $guid_one     The GUID of the entity "owning" the relationship
 * @param string $relationship The type of relationship
 * @param int    $guid_two     The GUID of the entity the relationship is with
 *
 * @return object|false Depending on success
 */
function check_entity_relationship($guid_one, $relationship, $guid_two) {
	global $CONFIG;

	$guid_one = (int)$guid_one;
	$relationship = sanitise_string($relationship);
	$guid_two = (int)$guid_two;

	$query = "SELECT * FROM {$CONFIG->dbprefix}entity_relationships
		WHERE guid_one=$guid_one
			AND relationship='$relationship'
			AND guid_two=$guid_two limit 1";

	$row = get_data_row($query);
	if ($row) {
		return $row;
	}

	return false;
}

/**
 * Remove an arbitrary relationship between two entities.
 *
 * @param int    $guid_one     First GUID
 * @param string $relationship Relationship name
 * @param int    $guid_two     Second GUID
 *
 * @return bool
 */
function remove_entity_relationship($guid_one, $relationship, $guid_two) {
	global $CONFIG;

	$guid_one = (int)$guid_one;
	$relationship = sanitise_string($relationship);
	$guid_two = (int)$guid_two;

	$obj = check_entity_relationship($guid_one, $relationship, $guid_two);
	if ($obj == false) {
		return false;
	}

	if (elgg_trigger_event('delete', $relationship, $obj)) {
		$query = "DELETE from {$CONFIG->dbprefix}entity_relationships
			where guid_one=$guid_one
			and relationship='$relationship'
			and guid_two=$guid_two";

		return (bool)delete_data($query);
	} else {
		return false;
	}
}

/**
 * Removes all arbitrary relationships originating from a particular entity
 *
 * @param int    $guid_one     The GUID of the entity
 * @param string $relationship The name of the relationship (optional)
 * @param bool   $inverse      Whether we're deleting inverse relationships (default false)
 * @param string $type         The type of entity to the delete to (defaults to all)
 *
 * @return bool Depending on success
 */
function remove_entity_relationships($guid_one, $relationship = "", $inverse = false, $type = '') {
	global $CONFIG;

	$guid_one = (int) $guid_one;

	if (!empty($relationship)) {
		$relationship = sanitise_string($relationship);
		$where = "and er.relationship='$relationship'";
	} else {
		$where = "";
	}

	if (!empty($type)) {
		$type = sanitise_string($type);
		if (!$inverse) {
			$join = " join {$CONFIG->dbprefix}entities e on e.guid = er.guid_two ";
		} else {
			$join = " join {$CONFIG->dbprefix}entities e on e.guid = er.guid_one ";
			$where .= " and ";
		}
		$where .= " and e.type = '{$type}' ";
	} else {
		$join = "";
	}

	if (!$inverse) {
		$sql = "DELETE er from {$CONFIG->dbprefix}entity_relationships as er
			{$join}
			where guid_one={$guid_one} {$where}";

		return delete_data($sql);
	} else {
		$sql = "DELETE er from {$CONFIG->dbprefix}entity_relationships as er
			{$join} where
			guid_two={$guid_one} {$where}";

		return delete_data($sql);
	}
}

/**
 * Get all the relationships for a given guid.
 *
 * @param int  $guid                 The GUID of the relationship owner
 * @param bool $inverse_relationship Inverse relationship owners?
 *
 * @return ElggRelationship[]
 */
function get_entity_relationships($guid, $inverse_relationship = FALSE) {
	global $CONFIG;

	$guid = (int)$guid;

	$where = ($inverse_relationship ? "guid_two='$guid'" : "guid_one='$guid'");

	$query = "SELECT * from {$CONFIG->dbprefix}entity_relationships where {$where}";

	return get_data($query, "row_to_elggrelationship");
}

/**
 * Return entities matching a given query joining against a relationship.
 * Also accepts all options available to elgg_get_entities() and
 * elgg_get_entities_from_metadata().
 *
 * To ask for entities that do not have a particulat relationship to an entity,
 * use a custom where clause like the following:
 *
 * 	$options['wheres'][] = "NOT EXISTS (
 *			SELECT 1 FROM {$db_prefix}entity_relationships
 *				WHERE guid_one = e.guid
 *				AND relationship = '$relationship'
 *		)";
 *
 * @see elgg_get_entities
 * @see elgg_get_entities_from_metadata
 *
 * @param array $options Array in format:
 *
 * 	relationship => NULL|STR relationship
 *
 * 	relationship_guid => NULL|INT Guid of relationship to test
 *
 * 	inverse_relationship => BOOL Inverse the relationship
 *
 * @return ElggEntity[]|mixed If count, int. If not count, array. false on errors.
 * @since 1.7.0
 */
function elgg_get_entities_from_relationship($options) {
	$defaults = array(
		'relationship' => NULL,
		'relationship_guid' => NULL,
		'inverse_relationship' => FALSE
	);

	$options = array_merge($defaults, $options);

	$clauses = elgg_get_entity_relationship_where_sql('e.guid', $options['relationship'],
		$options['relationship_guid'], $options['inverse_relationship']);

	if ($clauses) {
		// merge wheres to pass to get_entities()
		if (isset($options['wheres']) && !is_array($options['wheres'])) {
			$options['wheres'] = array($options['wheres']);
		} elseif (!isset($options['wheres'])) {
			$options['wheres'] = array();
		}

		$options['wheres'] = array_merge($options['wheres'], $clauses['wheres']);

		// merge joins to pass to get_entities()
		if (isset($options['joins']) && !is_array($options['joins'])) {
			$options['joins'] = array($options['joins']);
		} elseif (!isset($options['joins'])) {
			$options['joins'] = array();
		}

		$options['joins'] = array_merge($options['joins'], $clauses['joins']);

		if (isset($options['selects']) && !is_array($options['selects'])) {
			$options['selects'] = array($options['selects']);
		} elseif (!isset($options['selects'])) {
			$options['selects'] = array();
		}

		$select = array('r.id');

		$options['selects'] = array_merge($options['selects'], $select);
	}

	return elgg_get_entities_from_metadata($options);
}

/**
 * Returns sql appropriate for relationship joins and wheres
 *
 * @todo add support for multiple relationships and guids.
 *
 * @param string $column               Column name the guid should be checked against.
 *                                     Provide in table.column format.
 * @param string $relationship         Relationship string
 * @param int    $relationship_guid    Entity guid to check
 * @param bool $inverse_relationship Inverse relationship check?
 *
 * @return mixed
 * @since 1.7.0
 * @access private
 */
function elgg_get_entity_relationship_where_sql($column, $relationship = NULL,
$relationship_guid = NULL, $inverse_relationship = FALSE) {

	if ($relationship == NULL && $relationship_guid == NULL) {
		return '';
	}

	global $CONFIG;

	$wheres = array();
	$joins = array();

	if ($inverse_relationship) {
		$joins[] = "JOIN {$CONFIG->dbprefix}entity_relationships r on r.guid_one = $column";
	} else {
		$joins[] = "JOIN {$CONFIG->dbprefix}entity_relationships r on r.guid_two = $column";
	}

	if ($relationship) {
		$wheres[] = "r.relationship = '" . sanitise_string($relationship) . "'";
	}

	if ($relationship_guid) {
		if ($inverse_relationship) {
			$wheres[] = "r.guid_two = '$relationship_guid'";
		} else {
			$wheres[] = "r.guid_one = '$relationship_guid'";
		}
	}

	if ($where_str = implode(' AND ', $wheres)) {

		return array('wheres' => array("($where_str)"), 'joins' => $joins);
	}

	return '';
}

/**
 * Returns a viewable list of entities by relationship
 *
 * @param array $options
 *
 * @see elgg_list_entities()
 * @see elgg_get_entities_from_relationship()
 *
 * @return string The viewable list of entities
 */
function elgg_list_entities_from_relationship(array $options = array()) {
	return elgg_list_entities($options, 'elgg_get_entities_from_relationship');
}

/**
 * Gets the number of entities by a the number of entities related to them in a particular way.
 * This is a good way to get out the users with the most friends, or the groups with the
 * most members.
 *
 * @param array $options An options array compatible with
 *                       elgg_get_entities_from_relationship()
 * @return ElggEntity[]|mixed int If count, int. If not count, array. false on errors.
 * @since 1.8.0
 */
function elgg_get_entities_from_relationship_count(array $options = array()) {
	$options['selects'][] = "COUNT(e.guid) as total";
	$options['group_by'] = 'r.guid_two';
	$options['order_by'] = 'total desc';
	return elgg_get_entities_from_relationship($options);
}

/**
 * Returns a list of entities by relationship count
 *
 * @see elgg_get_entities_from_relationship_count()
 *
 * @param array $options Options array
 *
 * @return string
 * @since 1.8.0
 */
function elgg_list_entities_from_relationship_count($options) {
	return elgg_list_entities($options, 'elgg_get_entities_from_relationship_count');
}

/**
 * Sets the URL handler for a particular relationship type
 *
 * @param string $relationship_type The relationship type.
 * @param string $function_name     The function to register
 *
 * @return bool Depending on success
 */
function elgg_register_relationship_url_handler($relationship_type, $function_name) {
	global $CONFIG;

	if (!is_callable($function_name, true)) {
		return false;
	}

	if (!isset($CONFIG->relationship_url_handler)) {
		$CONFIG->relationship_url_handler = array();
	}

	$CONFIG->relationship_url_handler[$relationship_type] = $function_name;

	return true;
}

/**
 * Get the url for a given relationship.
 *
 * @param int $id Relationship ID
 *
 * @return string
 */
function get_relationship_url($id) {
	global $CONFIG;

	$id = (int)$id;

	if ($relationship = get_relationship($id)) {
		$view = elgg_get_viewtype();

		$guid = $relationship->guid_one;
		$type = $relationship->relationship;

		$url = "";

		$function = "";
		if (isset($CONFIG->relationship_url_handler[$type])) {
			$function = $CONFIG->relationship_url_handler[$type];
		}
		if (isset($CONFIG->relationship_url_handler['all'])) {
			$function = $CONFIG->relationship_url_handler['all'];
		}

		if (is_callable($function)) {
			$url = call_user_func($function, $relationship);
		}

		if ($url == "") {
			$nameid = $relationship->id;

			$url = elgg_get_site_url()  . "export/$view/$guid/relationship/$nameid/";
		}

		return $url;
	}

	return false;
}

<<<<<<< HEAD
=======
/**** HELPER FUNCTIONS FOR RELATIONSHIPS OF TYPE 'ATTACHED' ****/
// @todo what is this?

/**
 * Function to determine if the object trying to attach to other, has already done so
 *
 * @param int $guid_one This is the target object
 * @param int $guid_two This is the object trying to attach to $guid_one
 *
 * @return bool
 * @access private
 */
function already_attached($guid_one, $guid_two) {
	if ($attached = check_entity_relationship($guid_one, "attached", $guid_two)) {
		return true;
	} else {
		return false;
	}
}

/**
 * Function to get all objects attached to a particular object
 *
 * @param int    $guid Entity GUID
 * @param string $type The type of object to return e.g. 'file', 'friend_of' etc
 *
 * @return ElggEntity[]
 * @access private
 */
function get_attachments($guid, $type = "") {
	$options = array(
					'relationship' => 'attached',
					'relationship_guid' => $guid,
					'inverse_relationship' => false,
					'type' => $type,
					'subtypes' => '',
					'owner_guid' => 0,
					'order_by' => 'time_created desc',
					'limit' => 10,
					'offset' => 0,
					'count' => false,
					'site_guid' => 0
				);
	$attached = elgg_get_entities_from_relationship($options);
	return $attached;
}

/**
 * Function to remove a particular attachment between two objects
 *
 * @param int $guid_one This is the target object
 * @param int $guid_two This is the object to remove from $guid_one
 *
 * @return void
 * @access private
 */
function remove_attachment($guid_one, $guid_two) {
	if (already_attached($guid_one, $guid_two)) {
		remove_entity_relationship($guid_one, "attached", $guid_two);
	}
}

/**
 * Function to start the process of attaching one object to another
 *
 * @param int $guid_one This is the target object
 * @param int $guid_two This is the object trying to attach to $guid_one
 *
 * @return true|void
 * @access private
 */
function make_attachment($guid_one, $guid_two) {
	if (!(already_attached($guid_one, $guid_two))) {
		if (add_entity_relationship($guid_one, "attached", $guid_two)) {
			return true;
		}
	}
}

>>>>>>> 3a08f0d4
/**
 * Handler called by trigger_plugin_hook on the "import" event.
 *
 * @param string $hook        import
 * @param string $entity_type all
 * @param mixed  $returnvalue Value from previous hook
 * @param mixed  $params      Array of params
 *
 * @return mixed
 * @access private
 */
function import_relationship_plugin_hook($hook, $entity_type, $returnvalue, $params) {
	$element = $params['element'];

	$tmp = NULL;

	if ($element instanceof ODDRelationship) {
		$tmp = new ElggRelationship();
		$tmp->import($element);
	}
	return $tmp;
}

/**
 * Handler called by trigger_plugin_hook on the "export" event.
 *
 * @param string $hook        export
 * @param string $entity_type all
 * @param mixed  $returnvalue Previous hook return value
 * @param array  $params      Parameters
 *
 * @elgg_event_handler export all
 * @return mixed
 * @throws InvalidParameterException
 * @access private
 */
function export_relationship_plugin_hook($hook, $entity_type, $returnvalue, $params) {
	// Sanity check values
	if ((!is_array($params)) && (!isset($params['guid']))) {
		throw new InvalidParameterException(elgg_echo('InvalidParameterException:GUIDNotForExport'));
	}

	if (!is_array($returnvalue)) {
		throw new InvalidParameterException(elgg_echo('InvalidParameterException:NonArrayReturnValue'));
	}

	$guid = (int)$params['guid'];

	$result = get_entity_relationships($guid);

	if ($result) {
		foreach ($result as $r) {
			$returnvalue[] = $r->export();
		}
	}

	return $returnvalue;
}

/**
 * Notify user that someone has friended them
 *
 * @param string $event  Event name
 * @param string $type   Object type
 * @param mixed  $object Object
 *
 * @return bool
 * @access private
 */
function relationship_notification_hook($event, $type, $object) {
	/* @var ElggRelationship $object */
	$user_one = get_entity($object->guid_one);
	/* @var ElggUser $user_one */

	return notify_user($object->guid_two,
			$object->guid_one,
			elgg_echo('friend:newfriend:subject', array($user_one->name)),
			elgg_echo("friend:newfriend:body", array($user_one->name, $user_one->getURL()))
	);
}

// Register the import hook
elgg_register_plugin_hook_handler("import", "all", "import_relationship_plugin_hook", 3);

// Register the hook, ensuring entities are serialised first
elgg_register_plugin_hook_handler("export", "all", "export_relationship_plugin_hook", 3);

// Register event to listen to some events
elgg_register_event_handler('create', 'friend', 'relationship_notification_hook');<|MERGE_RESOLUTION|>--- conflicted
+++ resolved
@@ -381,7 +381,7 @@
  *
  * @param array $options An options array compatible with
  *                       elgg_get_entities_from_relationship()
- * @return ElggEntity[]|mixed int If count, int. If not count, array. false on errors.
+ * @return ElggEntity[]|int|boolean If count, int. If not count, array. false on errors.
  * @since 1.8.0
  */
 function elgg_get_entities_from_relationship_count(array $options = array()) {
@@ -473,88 +473,6 @@
 	return false;
 }
 
-<<<<<<< HEAD
-=======
-/**** HELPER FUNCTIONS FOR RELATIONSHIPS OF TYPE 'ATTACHED' ****/
-// @todo what is this?
-
-/**
- * Function to determine if the object trying to attach to other, has already done so
- *
- * @param int $guid_one This is the target object
- * @param int $guid_two This is the object trying to attach to $guid_one
- *
- * @return bool
- * @access private
- */
-function already_attached($guid_one, $guid_two) {
-	if ($attached = check_entity_relationship($guid_one, "attached", $guid_two)) {
-		return true;
-	} else {
-		return false;
-	}
-}
-
-/**
- * Function to get all objects attached to a particular object
- *
- * @param int    $guid Entity GUID
- * @param string $type The type of object to return e.g. 'file', 'friend_of' etc
- *
- * @return ElggEntity[]
- * @access private
- */
-function get_attachments($guid, $type = "") {
-	$options = array(
-					'relationship' => 'attached',
-					'relationship_guid' => $guid,
-					'inverse_relationship' => false,
-					'type' => $type,
-					'subtypes' => '',
-					'owner_guid' => 0,
-					'order_by' => 'time_created desc',
-					'limit' => 10,
-					'offset' => 0,
-					'count' => false,
-					'site_guid' => 0
-				);
-	$attached = elgg_get_entities_from_relationship($options);
-	return $attached;
-}
-
-/**
- * Function to remove a particular attachment between two objects
- *
- * @param int $guid_one This is the target object
- * @param int $guid_two This is the object to remove from $guid_one
- *
- * @return void
- * @access private
- */
-function remove_attachment($guid_one, $guid_two) {
-	if (already_attached($guid_one, $guid_two)) {
-		remove_entity_relationship($guid_one, "attached", $guid_two);
-	}
-}
-
-/**
- * Function to start the process of attaching one object to another
- *
- * @param int $guid_one This is the target object
- * @param int $guid_two This is the object trying to attach to $guid_one
- *
- * @return true|void
- * @access private
- */
-function make_attachment($guid_one, $guid_two) {
-	if (!(already_attached($guid_one, $guid_two))) {
-		if (add_entity_relationship($guid_one, "attached", $guid_two)) {
-			return true;
-		}
-	}
-}
-
->>>>>>> 3a08f0d4
 /**
  * Handler called by trigger_plugin_hook on the "import" event.
  *
@@ -574,6 +492,8 @@
 	if ($element instanceof ODDRelationship) {
 		$tmp = new ElggRelationship();
 		$tmp->import($element);
+
+		return $tmp;
 	}
 	return $tmp;
 }
@@ -617,15 +537,14 @@
 /**
  * Notify user that someone has friended them
  *
- * @param string $event  Event name
- * @param string $type   Object type
- * @param mixed  $object Object
+ * @param string           $event  Event name
+ * @param string           $type   Object type
+ * @param ElggRelationship $object Object
  *
  * @return bool
  * @access private
  */
 function relationship_notification_hook($event, $type, $object) {
-	/* @var ElggRelationship $object */
 	$user_one = get_entity($object->guid_one);
 	/* @var ElggUser $user_one */
 
