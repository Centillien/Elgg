--- conflicted
+++ resolved
@@ -1,23 +1,14 @@
 <?php
 
-<<<<<<< HEAD
-use Elgg\I18n\NullTranslator;
-
-class ElggUpgradeTest extends \PHPUnit_Framework_TestCase {
-=======
 class ElggUpgradeTest extends PHPUnit_Framework_TestCase {
->>>>>>> a7d67fa7
 	/**
 	 * @var ElggUpgrade
 	 */
 	protected $obj;
 
 	public function setUp() {
-		$this->oldTranslator = _elgg_services()->translator;
-
 		// required by \ElggEntity when setting the owner/container
 		_elgg_services()->setValue('session', new \ElggSession(new \Elgg\Http\MockSessionStorage()));
-		_elgg_services()->setValue('translator', new NullTranslator());
 
 		$this->obj = $this->getMockBuilder('\ElggUpgrade')
 				->setMethods(null)
@@ -26,10 +17,6 @@
 		$this->obj->_callable_egefps = array($this, 'mock_egefps');
 	}
 	
-	public function tearDown() {
-		_elgg_services()->setValue('translator', $this->oldTranslator);
-	}
-
 	public function mock_egefps($options) {
 		return array();
 	}
