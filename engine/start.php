<?php
/**
 * Bootstraps the Elgg engine.
 *
 * This file loads the full Elgg engine, checks the installation
 * state, and triggers a series of events to finish booting Elgg:
 * 	- {@elgg_event boot system}
 * 	- {@elgg_event init system}
 * 	- {@elgg_event ready system}
 *
 * If Elgg is fully uninstalled, the browser will be redirected to an
 * installation page.
 *
 * @see install.php
 * @package Elgg.Core
 * @subpackage Core
 */

/**
 * The time with microseconds when the Elgg engine was started.
 *
 * @global float
 */
global $START_MICROTIME;
$START_MICROTIME = microtime(true);

/**
 * Configuration values.
 *
 * The $CONFIG global contains configuration values required
 * for running Elgg as defined in the settings.php file.
 *
 * Plugin authors are encouraged to use elgg_get_config() instead of accessing
 * the global directly.
 *
 * @see elgg_get_config()
 * @see engine/settings.php
 * @global \stdClass $CONFIG
 */
global $CONFIG;
if (!isset($CONFIG)) {
	$CONFIG = new \stdClass;
}
$CONFIG->boot_complete = false;

$engine_dir = dirname(__FILE__);

// No settings means a fresh install
if (!is_file("$engine_dir/settings.php")) {
	header("Location: install.php");
	exit;
}

<<<<<<< HEAD
require_once "$engine_dir/load.php";
=======
if (!is_readable("$engine_dir/settings.php")) {
	echo "The Elgg settings file exists but the web server doesn't have read permission to it.";
	exit;
}

include_once("$engine_dir/settings.php");

$lib_dir = "$engine_dir/lib";

require_once("$lib_dir/autoloader.php");
require_once("$lib_dir/elgglib.php");

// load the rest of the library files from engine/lib/
// All on separate lines to make diffs easy to read + make it apparent how much
// we're actually loading on every page (Hint: it's too much).
$lib_files = array(
	'access.php',
	'actions.php',
	'admin.php',
	'annotations.php',
	'cache.php',
	'comments.php',
	'configuration.php',
	'cron.php',
	'database.php',
	'entities.php',
	'extender.php',
	'filestore.php',
	'friends.php',
	'group.php',
	'input.php',
	'languages.php',
	'mb_wrapper.php',
	'memcache.php',
	'metadata.php',
	'metastrings.php',
	'navigation.php',
	'notification.php',
	'objects.php',
	'output.php',
	'pagehandler.php',
	'pageowner.php',
	'pam.php',
	'plugins.php',
	'private_settings.php',
	'relationships.php',
	'river.php',
	'sessions.php',
	'sites.php',
	'statistics.php',
	'system_log.php',
	'tags.php',
	'user_settings.php',
	'users.php',
	'upgrade.php',
	'views.php',
	'widgets.php',

	// backward compatibility
	'deprecated-1.7.php',
	'deprecated-1.8.php',
	'deprecated-1.9.php',
);

foreach ($lib_files as $file) {
	require_once("$lib_dir/$file");
}
>>>>>>> 2e972091

// Connect to database, load language files, load configuration, init session
// Plugins can't use this event because they haven't been loaded yet.
elgg_trigger_event('boot', 'system');

// Load the plugins that are active
_elgg_load_plugins();

// @todo move loading plugins into a single boot function that replaces 'boot', 'system' event
// and then move this code in there.
// This validates the view type - first opportunity to do it is after plugins load.
$viewtype = elgg_get_viewtype();
if (!elgg_is_registered_viewtype($viewtype)) {
	elgg_set_viewtype('default');
}

// @todo deprecate as plugins can use 'init', 'system' event
elgg_trigger_event('plugins_boot', 'system');

// Complete the boot process for both engine and plugins
elgg_trigger_event('init', 'system');

$CONFIG->boot_complete = true;

// System loaded and ready
elgg_trigger_event('ready', 'system');<|MERGE_RESOLUTION|>--- conflicted
+++ resolved
@@ -51,77 +51,13 @@
 	exit;
 }
 
-<<<<<<< HEAD
-require_once "$engine_dir/load.php";
-=======
 if (!is_readable("$engine_dir/settings.php")) {
 	echo "The Elgg settings file exists but the web server doesn't have read permission to it.";
 	exit;
 }
 
-include_once("$engine_dir/settings.php");
-
-$lib_dir = "$engine_dir/lib";
-
-require_once("$lib_dir/autoloader.php");
-require_once("$lib_dir/elgglib.php");
-
-// load the rest of the library files from engine/lib/
-// All on separate lines to make diffs easy to read + make it apparent how much
-// we're actually loading on every page (Hint: it's too much).
-$lib_files = array(
-	'access.php',
-	'actions.php',
-	'admin.php',
-	'annotations.php',
-	'cache.php',
-	'comments.php',
-	'configuration.php',
-	'cron.php',
-	'database.php',
-	'entities.php',
-	'extender.php',
-	'filestore.php',
-	'friends.php',
-	'group.php',
-	'input.php',
-	'languages.php',
-	'mb_wrapper.php',
-	'memcache.php',
-	'metadata.php',
-	'metastrings.php',
-	'navigation.php',
-	'notification.php',
-	'objects.php',
-	'output.php',
-	'pagehandler.php',
-	'pageowner.php',
-	'pam.php',
-	'plugins.php',
-	'private_settings.php',
-	'relationships.php',
-	'river.php',
-	'sessions.php',
-	'sites.php',
-	'statistics.php',
-	'system_log.php',
-	'tags.php',
-	'user_settings.php',
-	'users.php',
-	'upgrade.php',
-	'views.php',
-	'widgets.php',
-
-	// backward compatibility
-	'deprecated-1.7.php',
-	'deprecated-1.8.php',
-	'deprecated-1.9.php',
-);
-
-foreach ($lib_files as $file) {
-	require_once("$lib_dir/$file");
-}
->>>>>>> 2e972091
+require_once "$engine_dir/settings.php";
+require_once "$engine_dir/load.php";
 
 // Connect to database, load language files, load configuration, init session
 // Plugins can't use this event because they haven't been loaded yet.
