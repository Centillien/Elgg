<?php

/**
 * Elgg Installer.
 * Controller for installing Elgg. Supports both web-based on CLI installation.
 *
 * This controller steps the user through the install process. The method for
 * each step handles both the GET and POST requests. There is no XSS/CSRF protection
 * on the POST processing since the installer is only run once by the administrator.
 *
 * The installation process can be resumed by hitting the first page. The installer
 * will try to figure out where to pick up again.
 *
 * All the logic for the installation process is in this class, but it depends on
 * the core libraries. To do this, we selectively load a subset of the core libraries
 * for the first few steps and then load the entire engine once the database and
 * site settings are configured. In addition, this controller does its own session
 * handling until the database is setup.
 *
 * There is an aborted attempt in the code at creating the data directory for
 * users as a subdirectory of Elgg's root. The idea was to protect this directory
 * through a .htaccess file. The problem is that a malicious user can upload a
 * .htaccess of his own that overrides the protection for his user directory. The
 * best solution is server level configuration that turns off AllowOverride for the
 * data directory. See ticket #3453 for discussion on this.
 *
 * @package    Elgg.Core
 * @subpackage Installer
 */
class ElggInstaller {

	protected $steps = array(
		'welcome',
		'requirements',
		'database',
		'settings',
		'admin',
		'complete',
		);

	protected $status = array(
		'config' => FALSE,
		'database' => FALSE,
		'settings' => FALSE,
		'admin' => FALSE,
	);

	protected $isAction = FALSE;

	protected $autoLogin = TRUE;

	/**
	 * Constructor bootstraps the Elgg engine
	 */
	public function __construct() {
		// load ElggRewriteTester as we depend on it
		require_once(dirname(__FILE__) . "/ElggRewriteTester.php");

		$this->isAction = $_SERVER['REQUEST_METHOD'] === 'POST';

		$this->bootstrapConfig();

		$this->bootstrapEngine();

		elgg_set_viewtype('installation');

		set_error_handler('_elgg_php_error_handler');
		set_exception_handler('_elgg_php_exception_handler');

		register_translations(dirname(__FILE__) . '/languages/', TRUE);
	}

	/**
	 * Dispatches a request to one of the step controllers
	 *
	 * @param string $step The installation step to run
	 *
	 * @return void
	 */
	public function run($step) {

		// check if this is a URL rewrite test coming in
		$this->processRewriteTest();

		if (!in_array($step, $this->getSteps())) {
			$msg = elgg_echo('InstallationException:UnknownStep', array($step));
			throw new InstallationException($msg);
		}

		$this->setInstallStatus();

		$this->checkInstallCompletion($step);

		// check if this is an install being resumed
		$this->resumeInstall($step);

		$this->finishBootstraping($step);

		$params = $this->getPostVariables();
		$this->$step($params);
	}

	/**
	 * Set the auto login flag
	 *
	 * @param bool $flag Auto login
	 *
	 * @return void
	 */
	public function setAutoLogin(bool $flag) {
		$this->autoLogin = $value;
	}

	/**
	 * A batch install of Elgg
	 *
	 * All required parameters must be passed in as an associative array. See
	 * $requiredParams for a list of them. This creates the necessary files,
	 * loads the database, configures the site settings, and creates the admin
	 * account. If it fails, an exception is thrown. It does not check any of
	 * the requirements as the multiple step web installer does.
	 *
	 * If the settings.php file exists, it will use that rather than the parameters
	 * passed to this function.
	 *
	 * @param array $params         Array of key value pairs
	 * @param bool  $createHtaccess Should .htaccess be created
	 *
	 * @return void
	 * @throws InstallationException
	 */
	public function batchInstall(array $params, $createHtaccess = FALSE) {
		global $CONFIG;

		restore_error_handler();
		restore_exception_handler();

		$defaults = array(
			'dbhost' => 'localhost',
			'dbprefix' => 'elgg_',
			'path' => $CONFIG->path,
			'language' => 'en',
			'siteaccess' => ACCESS_PUBLIC,
		);
		$params = array_merge($defaults, $params);

		$requiredParams = array(
			'dbuser',
			'dbpassword',
			'dbname',
			'sitename',
			'wwwroot',
			'dataroot',
			'displayname',
			'email',
			'username',
			'password',
		);
		foreach ($requiredParams as $key) {
			if (!array_key_exists($key, $params)) {
				$msg = elgg_echo('install:error:requiredfield', array($key));
				throw new InstallationException($msg);
			}
		}

		// password is passed in once
		$params['password1'] = $params['password2'] = $params['password'];

		if ($createHtaccess) {
			$rewriteTester = new ElggRewriteTester();
			if (!$rewriteTester->createHtaccess($CONFIG->path)) {
				throw new InstallationException(elgg_echo('install:error:htaccess'));
			}
		}

		$this->setInstallStatus();

		if (!$this->status['config']) {
			if (!$this->createSettingsFile($params)) {
				throw new InstallationException(elgg_echo('install:error:settings'));
			}
		}

		if (!$this->connectToDatabase()) {
			throw new InstallationException(elgg_echo('install:error:databasesettings'));
		}

		if (!$this->status['database']) {
			if (!$this->installDatabase()) {
				throw new InstallationException(elgg_echo('install:error:cannotloadtables'));
			}
		}

		// load remaining core libraries
		$this->finishBootstraping('settings');

		if (!$this->saveSiteSettings($params)) {
			throw new InstallationException(elgg_echo('install:error:savesitesettings'));
		}

		if (!$this->createAdminAccount($params)) {
			throw new InstallationException(elgg_echo('install:admin:cannot_create'));
		}
	}

	/**
	 * Renders the data passed by a controller
	 *
	 * @param string $step The current step
	 * @param array  $vars Array of vars to pass to the view
	 *
	 * @return void
	 */
	protected function render($step, $vars = array()) {

		$vars['next_step'] = $this->getNextStep($step);

		$title = elgg_echo("install:$step");
		$body = elgg_view("install/pages/$step", $vars);
		echo elgg_view_page(
				$title,
				$body,
				'default',
				array(
					'step' => $step,
					'steps' => $this->getSteps(),
					)
				);
		exit;
	}

	/**
	 * Step controllers
	 */

	/**
	 * Welcome controller
	 *
	 * @param array $vars Not used
	 *
	 * @return void
	 */
	protected function welcome($vars) {
		$this->render('welcome');
	}

	/**
	 * Requirements controller
	 *
	 * Checks version of php, libraries, permissions, and rewrite rules
	 *
	 * @param array $vars Vars
	 *
	 * @return void
	 */
	protected function requirements($vars) {

		$report = array();

		// check PHP parameters and libraries
		$this->checkPHP($report);

		// check URL rewriting
		$this->checkRewriteRules($report);

		// check for existence of settings file
		if ($this->checkSettingsFile($report) != TRUE) {
			// no file, so check permissions on engine directory
			$this->checkEngineDir($report);
		}

		// check the database later
		$report['database'] = array(array(
			'severity' => 'info',
			'message' => elgg_echo('install:check:database')
		));

		// any failures?
		$numFailures = $this->countNumConditions($report, 'failure');

		// any warnings
		$numWarnings = $this->countNumConditions($report, 'warning');


		$params = array(
			'report' => $report,
			'num_failures' => $numFailures,
			'num_warnings' => $numWarnings,
		);

		$this->render('requirements', $params);
	}

	/**
	 * Database set up controller
	 *
	 * Creates the settings.php file and creates the database tables
	 *
	 * @param array $submissionVars Submitted form variables
	 *
	 * @return void
	 */
	protected function database($submissionVars) {

		$formVars = array(
			'dbuser' => array(
				'type' => 'text',
				'value' => '',
				'required' => TRUE,
				),
			'dbpassword' => array(
				'type' => 'password',
				'value' => '',
				'required' => FALSE,
				),
			'dbname' => array(
				'type' => 'text',
				'value' => '',
				'required' => TRUE,
				),
			'dbhost' => array(
				'type' => 'text',
				'value' => 'localhost',
				'required' => TRUE,
				),
			'dbprefix' => array(
				'type' => 'text',
				'value' => 'elgg_',
				'required' => TRUE,
				),
		);

		if ($this->checkSettingsFile()) {
			// user manually created settings file so we fake out action test
			$this->isAction = TRUE;
		}

		if ($this->isAction) {
			do {
				// only create settings file if it doesn't exist
				if (!$this->checkSettingsFile()) {
					if (!$this->validateDatabaseVars($submissionVars, $formVars)) {
						// error so we break out of action and serve same page
						break;
					}

					if (!$this->createSettingsFile($submissionVars)) {
						break;
					}
				}

				// check db version and connect
				if (!$this->connectToDatabase()) {
					break;
				}

				if (!$this->installDatabase()) {
					break;
				}

				system_message(elgg_echo('install:success:database'));

				$this->continueToNextStep('database');
			} while (FALSE);  // PHP doesn't support breaking out of if statements
		}

		$formVars = $this->makeFormSticky($formVars, $submissionVars);

		$params = array('variables' => $formVars,);

		if ($this->checkSettingsFile()) {
			// settings file exists and we're here so failed to create database
			$params['failure'] = TRUE;
		}

		$this->render('database', $params);
	}

	/**
	 * Site settings controller
	 *
	 * Sets the site name, URL, data directory, etc.
	 *
	 * @param array $submissionVars Submitted vars
	 *
	 * @return void
	 */
	protected function settings($submissionVars) {
		global $CONFIG;

		$formVars = array(
			'sitename' => array(
				'type' => 'text',
				'value' => 'My New Community',
				'required' => TRUE,
				),
			'siteemail' => array(
				'type' => 'text',
				'value' => '',
				'required' => FALSE,
				),
			'wwwroot' => array(
				'type' => 'text',
				'value' => elgg_get_site_url(),
				'required' => TRUE,
				),
			'path' => array(
				'type' => 'text',
				'value' => $CONFIG->path,
				'required' => TRUE,
				),
			'dataroot' => array(
				'type' => 'text',
				'value' => '',
				'required' => TRUE,
				),
			'siteaccess' => array(
				'type' => 'access',
				'value' =>  ACCESS_PUBLIC,
				'required' => TRUE,
				),
		);

		// if Apache, we give user option of having Elgg create data directory
		//if (ElggRewriteTester::guessWebServer() == 'apache') {
		//	$formVars['dataroot']['type'] = 'combo';
		//	$CONFIG->translations['en']['install:settings:help:dataroot'] =
		//			$CONFIG->translations['en']['install:settings:help:dataroot:apache'];
		//}

		if ($this->isAction) {
			do {
				//if (!$this->createDataDirectory($submissionVars, $formVars)) {
				//	break;
				//}

				if (!$this->validateSettingsVars($submissionVars, $formVars)) {
					break;
				}

				if (!$this->saveSiteSettings($submissionVars)) {
					break;
				}

				system_message(elgg_echo('install:success:settings'));

				$this->continueToNextStep('settings');

			} while (FALSE);  // PHP doesn't support breaking out of if statements
		}

		$formVars = $this->makeFormSticky($formVars, $submissionVars);

		$this->render('settings', array('variables' => $formVars));
	}

	/**
	 * Admin account controller
	 *
	 * Creates an admin user account
	 *
	 * @param array $submissionVars Submitted vars
	 *
	 * @return void
	 */
	protected function admin($submissionVars) {
		$formVars = array(
			'displayname' => array(
				'type' => 'text',
				'value' => '',
				'required' => TRUE,
				),
			'email' => array(
				'type' => 'text',
				'value' => '',
				'required' => TRUE,
				),
			'username' => array(
				'type' => 'text',
				'value' => '',
				'required' => TRUE,
				),
			'password1' => array(
				'type' => 'password',
				'value' => '',
				'required' => TRUE,
				),
			'password2' => array(
				'type' => 'password',
				'value' => '',
				'required' => TRUE,
				),
		);
		
		if ($this->isAction) {
			do {
				if (!$this->validateAdminVars($submissionVars, $formVars)) {
					break;
				}

				if (!$this->createAdminAccount($submissionVars, $this->autoLogin)) {
					break;
				}

				system_message(elgg_echo('install:success:admin'));

				$this->continueToNextStep('admin');

			} while (FALSE);  // PHP doesn't support breaking out of if statements
		}

		// bit of a hack to get the password help to show right number of characters
		global $CONFIG;
		$lang = get_current_language();
		$CONFIG->translations[$lang]['install:admin:help:password1'] =
				sprintf($CONFIG->translations[$lang]['install:admin:help:password1'],
				$CONFIG->min_password_length);

		$formVars = $this->makeFormSticky($formVars, $submissionVars);

		$this->render('admin', array('variables' => $formVars));
	}

	/**
	 * Controller for last step
	 *
	 * @return void
	 */
	protected function complete() {

		$params = array();
		if ($this->autoLogin) {
			$params['destination'] = 'admin';
		} else {
			$params['destination'] = 'index.php';
		}

		$this->render('complete', $params);
	}

	/**
	 * Step management
	 */

	/**
	 * Get an array of steps
	 *
	 * @return array
	 */
	protected function getSteps() {
		return $this->steps;
	}

	/**
	 * Forwards the browser to the next step
	 *
	 * @param string $currentStep Current installation step
	 *
	 * @return void
	 */
	protected function continueToNextStep($currentStep) {
		$this->isAction = FALSE;
		forward($this->getNextStepUrl($currentStep));
	}

	/**
	 * Get the next step as a string
	 *
	 * @param string $currentStep Current installation step
	 *
	 * @return string
	 */
	protected function getNextStep($currentStep) {
		$index = 1 + array_search($currentStep, $this->steps);
		if (isset($this->steps[$index])) {
			return $this->steps[$index];
		} else {
			return null;
		}
	}

	/**
	 * Get the URL of the next step
	 *
	 * @param string $currentStep Current installation step
	 *
	 * @return string
	 */
	protected function getNextStepUrl($currentStep) {
		global $CONFIG;
		$nextStep = $this->getNextStep($currentStep);
		return elgg_get_site_url() . "install.php?step=$nextStep";
	}

	/**
	 * Check the different install steps for completion
	 *
	 * @return void
	 */
	protected function setInstallStatus() {
		global $CONFIG;

		if (!is_readable("{$CONFIG->path}engine/settings.php")) {
			return;
		}

		$this->loadSettingsFile();

		$this->status['config'] = TRUE;

		// must be able to connect to database to jump install steps
		$dbSettingsPass = $this->checkDatabaseSettings(
				$CONFIG->dbuser,
				$CONFIG->dbpass,
				$CONFIG->dbname,
				$CONFIG->dbhost
				);
		if ($dbSettingsPass == FALSE) {
			return;
		}

		if (!include_once("{$CONFIG->path}engine/lib/database.php")) {
			$msg = elgg_echo('InstallationException:MissingLibrary', array('database.php'));
			throw new InstallationException($msg);
		}

		// check that the config table has been created
		$query = "show tables";
		$result = get_data($query);
		if ($result) {
			foreach ($result as $table) {
				$table = (array) $table;
				if (in_array("{$CONFIG->dbprefix}config", $table)) {
					$this->status['database'] = TRUE;
				}
			}
			if ($this->status['database'] == FALSE) {
				return;
			}
		} else {
			// no tables
			return;
		}

		// check that the config table has entries
		$query = "SELECT COUNT(*) AS total FROM {$CONFIG->dbprefix}config";
		$result = get_data($query);
		if ($result && $result[0]->total > 0) {
			$this->status['settings'] = TRUE;
		} else {
			return;
		}

		// check that the users entity table has an entry
		$query = "SELECT COUNT(*) AS total FROM {$CONFIG->dbprefix}users_entity";
		$result = get_data($query);
		if ($result && $result[0]->total > 0) {
			$this->status['admin'] = TRUE;
		} else {
			return;
		}
	}

	/**
	 * Security check to ensure the installer cannot be run after installation
	 * has finished. If this is detected, the viewer is sent to the front page.
	 *
	 * @param string $step Installation step to check against
	 *
	 * @return void
	 */
	protected function checkInstallCompletion($step) {
		if ($step != 'complete') {
			if (!in_array(FALSE, $this->status)) {
				// install complete but someone is trying to view an install page
				forward();
			}
		}
	}

	/**
	 * Check if this is a case of a install being resumed and figure
	 * out where to continue from. Returns the best guess on the step.
	 *
	 * @param string $step Installation step to resume from
	 *
	 * @return string
	 */
	protected function resumeInstall($step) {
		global $CONFIG;

		// only do a resume from the first step
		if ($step !== 'welcome') {
			return;
		}

		if ($this->status['database'] == FALSE) {
			return;
		}

		if ($this->status['settings'] == FALSE) {
			forward("install.php?step=settings");
		}

		if ($this->status['admin'] == FALSE) {
			forward("install.php?step=admin");
		}

		// everything appears to be set up
		forward("install.php?step=complete");
	}

	/**
	 * Bootstraping
	 */

	/**
	 * Load the essential libraries of the engine
	 *
	 * @return void
	 */
	protected function bootstrapEngine() {
		global $CONFIG;

		$lib_dir = $CONFIG->path . 'engine/lib/';

		// bootstrapping with required files in a required order
		$required_files = array(
			'elgglib.php', 'views.php', 'access.php', 'system_log.php', 'export.php', 
			'configuration.php', 'sessions.php', 'languages.php', 'pageowner.php',
			'input.php', 'cache.php', 'output.php',
		);

		foreach ($required_files as $file) {
			$path = $lib_dir . $file;
			if (!include($path)) {
				echo "Could not load file '$path'. "
					. 'Please check your Elgg installation for all required files.';
				exit;
			}
		}
	}

	/**
	 * Load remaining engine libraries and complete bootstraping (see start.php)
	 *
	 * @param string $step Which step to boot strap for. Required because
	 *                     boot strapping is different until the DB is populated.
	 *
	 * @return void
	 */
	protected function finishBootstraping($step) {

		$dbIndex = array_search('database', $this->getSteps());
		$settingsIndex = array_search('settings', $this->getSteps());
		$adminIndex = array_search('admin', $this->getSteps());
		$completeIndex = array_search('complete', $this->getSteps());
		$stepIndex = array_search($step, $this->getSteps());

		// To log in the user, we need to use the Elgg core session handling.
		// Otherwise, use default php session handling
		$useElggSession = ($stepIndex == $adminIndex && $this->isAction) ||
				$stepIndex == $completeIndex;
		if (!$useElggSession) {
			session_name('Elgg_install');
			session_start();
			elgg_unregister_event_handler('boot', 'system', 'session_init');
		}

		if ($stepIndex > $dbIndex) {
			// once the database has been created, load rest of engine
			global $CONFIG;
			$lib_dir = $CONFIG->path . 'engine/lib/';

			$this->loadSettingsFile();

			$lib_files = array(
				// these want to be loaded first apparently?
				'database.php', 'actions.php',

				'admin.php', 'annotations.php',
				'cron.php', 'entities.php',
				'extender.php', 'filestore.php', 'group.php',
				'location.php', 'mb_wrapper.php',
				'memcache.php', 'metadata.php', 'metastrings.php',
				'navigation.php', 'notification.php',
				'objects.php', 'opendd.php', 'pagehandler.php',
				'pam.php', 'plugins.php',
				'private_settings.php', 'relationships.php', 'river.php',
				'sites.php', 'statistics.php', 'tags.php', 'user_settings.php',
				'users.php', 'upgrade.php', 'web_services.php',
<<<<<<< HEAD
				'widgets.php', 'xml.php', 'deprecated-1.7.php',
				'deprecated-1.8.php', 'deprecated-1.9.php'
=======
				'widgets.php', 'xml.php', 'xml-rpc.php',
				'deprecated-1.7.php', 'deprecated-1.8.php',
>>>>>>> e7b2f4f1
			);

			foreach ($lib_files as $file) {
				$path = $lib_dir . $file;
				if (!include_once($path)) {
					$msg = elgg_echo('InstallationException:MissingLibrary', array($file));
					throw new InstallationException($msg);
				}
			}

			setup_db_connections();
			register_translations(dirname(dirname(__FILE__)) . "/languages/");

			if ($stepIndex > $settingsIndex) {
				$CONFIG->site_guid = (int) datalist_get('default_site');
				$CONFIG->site_id = $CONFIG->site_guid;
				$CONFIG->site = get_entity($CONFIG->site_guid);
				$CONFIG->dataroot = datalist_get('dataroot');
				_elgg_session_boot(NULL, NULL, NULL);
			}

			elgg_trigger_event('init', 'system');
		}
	}

	/**
	 * Set up configuration variables
	 *
	 * @return void
	 */
	protected function bootstrapConfig() {
		global $CONFIG;
		if (!isset($CONFIG)) {
			$CONFIG = new stdClass;
		}

		$CONFIG->wwwroot = $this->getBaseUrl();
		$CONFIG->url = $CONFIG->wwwroot;
		$CONFIG->path = dirname(dirname(__FILE__)) . '/';
		$CONFIG->viewpath =	$CONFIG->path . 'views/';
		$CONFIG->pluginspath = $CONFIG->path . 'mod/';
		$CONFIG->context = array();
		$CONFIG->entity_types = array('group', 'object', 'site', 'user');
	}

	/**
	 * Get the best guess at the base URL
	 *
	 * @note Cannot use current_page_url() because it depends on $CONFIG->wwwroot
	 * @todo Should this be a core function?
	 *
	 * @return string
	 */
	protected function getBaseUrl() {
		$protocol = 'http';
		if (!empty($_SERVER["HTTPS"]) && $_SERVER["HTTPS"] == "on") {
			$protocol = 'https';
		}
		$port = ':' . $_SERVER["SERVER_PORT"];
		if ($port == ':80' || $port == ':443') {
			$port = '';
		}
		$uri = $_SERVER['REQUEST_URI'];
		$cutoff = strpos($uri, 'install.php');
		$uri = substr($uri, 0, $cutoff);

		$url = "$protocol://{$_SERVER['SERVER_NAME']}$port{$uri}";
		return $url;
	}

	/**
	 * Load settings.php
	 *
	 * @return void
	 * @throws InstallationException
	 */
	protected function loadSettingsFile() {
		global $CONFIG;

		if (!include_once("{$CONFIG->path}engine/settings.php")) {
			$msg = elgg_echo('InstallationException:CannotLoadSettings');
			throw new InstallationException($msg);
		}
	}

	/**
	 * Action handling methods
	 */

	/**
	 * Return an associative array of post variables
	 * (could be selective based on expected variables)
	 *
	 * Does not filter as person installing the site should not be attempting
	 * XSS attacks. If filtering is added, it should not be done for passwords.
	 *
	 * @return array
	 */
	protected function getPostVariables() {
		$vars = array();
		foreach ($_POST as $k => $v) {
			$vars[$k] = $v;
		}
		return $vars;
	}

	/**
	 * If form is reshown, remember previously submitted variables
	 *
	 * @param array $formVars       Vars int he form
	 * @param array $submissionVars Submitted vars
	 *
	 * @return array
	 */
	protected function makeFormSticky($formVars, $submissionVars) {
		foreach ($submissionVars as $field => $value) {
			$formVars[$field]['value'] = $value;
		}
		return $formVars;
	}

	/**
	 * Requirement checks support methods
	 */

	/**
	 * Check that the engine dir is writable
	 *
	 * @param array &$report The requirements report object
	 *
	 * @return bool
	 */
	protected function checkEngineDir(&$report) {
		global $CONFIG;

		$writable = is_writable("{$CONFIG->path}engine");
		if (!$writable) {
			$report['settings'] = array(
				array(
					'severity' => 'failure',
					'message' => elgg_echo('install:check:enginedir'),
				)
			);
			return FALSE;
		}

		return TRUE;
	}

	/**
	 * Check that the settings file exists
	 *
	 * @param array &$report The requirements report array
	 *
	 * @return bool
	 */
	protected function checkSettingsFile(&$report = array()) {
		global $CONFIG;

		if (!file_exists("{$CONFIG->path}engine/settings.php")) {
			return FALSE;
		}

		if (!is_readable("{$CONFIG->path}engine/settings.php")) {
			$report['settings'] = array(
				array(
					'severity' => 'failure',
					'message' => elgg_echo('install:check:readsettings'),
				)
			);
		}

		return TRUE;
	}

	/**
	 * Check version of PHP, extensions, and variables
	 *
	 * @param array &$report The requirements report array
	 *
	 * @return void
	 */
	protected function checkPHP(&$report) {
		$phpReport = array();

		$elgg_php_version = '5.2.0';
		if (version_compare(PHP_VERSION, $elgg_php_version, '<')) {
			$phpReport[] = array(
				'severity' => 'failure',
				'message' => elgg_echo('install:check:php:version', array($elgg_php_version, PHP_VERSION))
			);
		}

		$this->checkPhpExtensions($phpReport);

		$this->checkPhpDirectives($phpReport);

		if (count($phpReport) == 0) {
			$phpReport[] = array(
				'severity' => 'pass',
				'message' => elgg_echo('install:check:php:success')
			);
		}

		$report['php'] = $phpReport;
	}

	/**
	 * Check the server's PHP extensions
	 *
	 * @param array &$phpReport The PHP requirements report array
	 *
	 * @return void
	 */
	protected function checkPhpExtensions(&$phpReport) {
		$extensions = get_loaded_extensions();
		$requiredExtensions = array(
			'mysql',
			'json',
			'xml',
			'gd',
		);
		foreach ($requiredExtensions as $extension) {
			if (!in_array($extension, $extensions)) {
				$phpReport[] = array(
					'severity' => 'failure',
					'message' => elgg_echo('install:check:php:extension', array($extension))
				);
			}
		}

		$recommendedExtensions = array(
			'mbstring',
		);
		foreach ($recommendedExtensions as $extension) {
			if (!in_array($extension, $extensions)) {
				$phpReport[] = array(
					'severity' => 'warning',
					'message' => elgg_echo('install:check:php:extension:recommend', array($extension))
				);
			}
		}
	}

	/**
	 * Check PHP parameters
	 *
	 * @param array &$phpReport The PHP requirements report array
	 *
	 * @return void
	 */
	protected function checkPhpDirectives(&$phpReport) {
		if (ini_get('open_basedir')) {
			$phpReport[] = array(
				'severity' => 'warning',
				'message' => elgg_echo("install:check:php:open_basedir")
			);
		}

		if (ini_get('safe_mode')) {
			$phpReport[] = array(
				'severity' => 'warning',
				'message' => elgg_echo("install:check:php:safe_mode")
			);
		}

		if (ini_get('arg_separator.output') !== '&') {
			$separator = htmlspecialchars(ini_get('arg_separator.output'));
			$msg = elgg_echo("install:check:php:arg_separator", array($separator));
			$phpReport[] = array(
				'severity' => 'failure',
				'message' => $msg,
			);
		}

		if (ini_get('register_globals')) {
			$phpReport[] = array(
				'severity' => 'failure',
				'message' => elgg_echo("install:check:php:register_globals")
			);
		}

		if (ini_get('session.auto_start')) {
			$phpReport[] = array(
				'severity' => 'failure',
				'message' => elgg_echo("install:check:php:session.auto_start")
			);
		}
	}

	/**
	 * Confirm that the rewrite rules are firing
	 *
	 * @param array &$report The requirements report array
	 *
	 * @return void
	 */
	protected function checkRewriteRules(&$report) {
		global $CONFIG;

		$tester = new ElggRewriteTester();
		$url = elgg_get_site_url() . "rewrite.php";
		$report['rewrite'] = array($tester->run($url, $CONFIG->path));
	}

	/**
	 * Check if the request is coming from the URL rewrite test on the
	 * requirements page.
	 *
	 * @return void
	 */
	protected function processRewriteTest() {
		if (strpos($_SERVER['REQUEST_URI'], 'rewrite.php') !== FALSE) {
			echo 'success';
			exit;
		}
	}

	/**
	 * Count the number of failures in the requirements report
	 *
	 * @param array  $report    The requirements report array
	 * @param string $condition 'failure' or 'warning'
	 *
	 * @return int
	 */
	protected function countNumConditions($report, $condition) {
		$count = 0;
		foreach ($report as $category => $checks) {
			foreach ($checks as $check) {
				if ($check['severity'] === $condition) {
					$count++;
				}
			}
		}

		return $count;
	}


	/**
	 * Database support methods
	 */

	/**
	 * Validate the variables for the database step
	 *
	 * @param array $submissionVars Submitted vars
	 * @param array $formVars       Vars in the form
	 *
	 * @return bool
	 */
	protected function validateDatabaseVars($submissionVars, $formVars) {

		foreach ($formVars as $field => $info) {
			if ($info['required'] == TRUE && !$submissionVars[$field]) {
				$name = elgg_echo("install:database:label:$field");
				register_error("$name is required");
				return FALSE;
			}
		}

		return $this->checkDatabaseSettings(
					$submissionVars['dbuser'],
					$submissionVars['dbpassword'],
					$submissionVars['dbname'],
					$submissionVars['dbhost']
				);
	}

	/**
	 * Confirm the settings for the database
	 *
	 * @param string $user     Username
	 * @param string $password Password
	 * @param string $dbname   Database name
	 * @param string $host     Host
	 *
	 * @return bool
	 */
	protected function checkDatabaseSettings($user, $password, $dbname, $host) {
		$mysql_dblink = mysql_connect($host, $user, $password, true);
		if ($mysql_dblink == FALSE) {
			register_error(elgg_echo('install:error:databasesettings'));
			return $FALSE;
		}

		$result = mysql_select_db($dbname, $mysql_dblink);

		// check MySQL version - must be 5.0 or >
		$required_version = 5.0;
		$version = mysql_get_server_info();
		$points = explode('.', $version);
		if ($points[0] < $required_version) {
			register_error(elgg_echo('install:error:oldmysql', array($version)));
			return FALSE;
		}

		mysql_close($mysql_dblink);

		if (!$result) {
			register_error(elgg_echo('install:error:nodatabase', array($dbname)));
		}

		return $result;
	}

	/**
	 * Writes the settings file to the engine directory
	 *
	 * @param array $params Array of inputted params from the user
	 *
	 * @return bool
	 */
	protected function createSettingsFile($params) {
		global $CONFIG;

		$templateFile = "{$CONFIG->path}engine/settings.example.php";
		$template = file_get_contents($templateFile);
		if (!$template) {
			register_error(elgg_echo('install:error:readsettingsphp'));
			return FALSE;
		}

		foreach ($params as $k => $v) {
			$template = str_replace("{{" . $k . "}}", $v, $template);
		}

		$settingsFilename = "{$CONFIG->path}engine/settings.php";
		$result = file_put_contents($settingsFilename, $template);
		if (!$result) {
			register_error(elgg_echo('install:error:writesettingphp'));
			return FALSE;
		}

		return TRUE;
	}

	/**
	 * Bootstrap database connection before entire engine is available
	 *
	 * @return bool
	 */
	protected function connectToDatabase() {
		global $CONFIG;

		if (!include_once("{$CONFIG->path}engine/settings.php")) {
			register_error(elgg_echo('InstallationException:CannotLoadSettings'));
			return FALSE;
		}

		if (!include_once("{$CONFIG->path}engine/lib/database.php")) {
			$msg = elgg_echo('InstallationException:MissingLibrary', array('database.php'));
			register_error($msg);
			return FALSE;
		}

		try  {
			setup_db_connections();
		} catch (Exception $e) {
			register_error($e->getMessage());
			return FALSE;
		}

		return TRUE;
	}

	/**
	 * Create the database tables
	 *
	 * @return bool
	 */
	protected function installDatabase() {
		global $CONFIG;

		try {
			run_sql_script("{$CONFIG->path}engine/schema/mysql.sql");
		} catch (Exception $e) {
			$msg = $e->getMessage();
			if (strpos($msg, 'already exists')) {
				$msg = elgg_echo('install:error:tables_exist');
			}
			register_error($msg);
			return FALSE;
		}

		return TRUE;
	}

	/**
	 * Site settings support methods
	 */

	/**
	 * Create the data directory if requested
	 *
	 * @param array $submissionVars Submitted vars
	 * @param array $formVars       Variables in the form
	 * @return bool
	 */
	protected function createDataDirectory(&$submissionVars, $formVars) {
		// did the user have option of Elgg creating the data directory
		if ($formVars['dataroot']['type'] != 'combo') {
			return TRUE;
		}

		// did the user select the option
		if ($submissionVars['dataroot'] != 'dataroot-checkbox') {
			return TRUE;
		}

		$dir = sanitise_filepath($submissionVars['path']) . 'data';
		if (file_exists($dir) || mkdir($dir, 0700)) {
			$submissionVars['dataroot'] = $dir;
			if (!file_exists("$dir/.htaccess")) {
				$htaccess = "Order Deny,Allow\nDeny from All\n";
				if (!file_put_contents("$dir/.htaccess", $htaccess)) {
					return FALSE;
				}
			}
			return TRUE;
		}

		return FALSE;
	}

	/**
	 * Validate the site settings form variables
	 *
	 * @param array $submissionVars Submitted vars
	 * @param array $formVars       Vars in the form
	 *
	 * @return bool
	 */
	protected function validateSettingsVars($submissionVars, $formVars) {
		global $CONFIG;

		foreach ($formVars as $field => $info) {
			$submissionVars[$field] = trim($submissionVars[$field]);
			if ($info['required'] == TRUE && $submissionVars[$field] === '') {
				$name = elgg_echo("install:settings:label:$field");
				register_error(elgg_echo('install:error:requiredfield', array($name)));
				return FALSE;
			}
		}

		// check that data root is absolute path
		if (stripos(PHP_OS, 'win') === 0) {
			if (strpos($submissionVars['dataroot'], ':') !== 1) {
				$msg = elgg_echo('install:error:relative_path', array($submissionVars['dataroot']));
				register_error($msg);
				return FALSE;
			}
		} else {
			if (strpos($submissionVars['dataroot'], '/') !== 0) {
				$msg = elgg_echo('install:error:relative_path', array($submissionVars['dataroot']));
				register_error($msg);
				return FALSE;
			}
		}

		// check that data root exists
		if (!file_exists($submissionVars['dataroot'])) {
			$msg = elgg_echo('install:error:datadirectoryexists', array($submissionVars['dataroot']));
			register_error($msg);
			return FALSE;
		}

		// check that data root is writable
		if (!is_writable($submissionVars['dataroot'])) {
			$msg = elgg_echo('install:error:writedatadirectory', array($submissionVars['dataroot']));
			register_error($msg);
			return FALSE;
		}

		if (!isset($CONFIG->data_dir_override) || !$CONFIG->data_dir_override) {
			// check that data root is not subdirectory of Elgg root
			if (stripos($submissionVars['dataroot'], $submissionVars['path']) === 0) {
				$msg = elgg_echo('install:error:locationdatadirectory', array($submissionVars['dataroot']));
				register_error($msg);
				return FALSE;
			}
		}

		// check that email address is email address
		if ($submissionVars['siteemail'] && !is_email_address($submissionVars['siteemail'])) {
			$msg = elgg_echo('install:error:emailaddress', array($submissionVars['siteemail']));
			register_error($msg);
			return FALSE;
		}

		// @todo check that url is a url
		// @note filter_var cannot be used because it doesn't work on international urls

		return TRUE;
	}

	/**
	 * Initialize the site including site entity, plugins, and configuration
	 *
	 * @param array $submissionVars Submitted vars
	 *
	 * @return bool
	 */
	protected function saveSiteSettings($submissionVars) {
		global $CONFIG;

		// ensure that file path, data path, and www root end in /
		$submissionVars['path'] = sanitise_filepath($submissionVars['path']);
		$submissionVars['dataroot'] = sanitise_filepath($submissionVars['dataroot']);
		$submissionVars['wwwroot'] = sanitise_filepath($submissionVars['wwwroot']);

		$site = new ElggSite();
		$site->name = $submissionVars['sitename'];
		$site->url = $submissionVars['wwwroot'];
		$site->access_id = ACCESS_PUBLIC;
		$site->email = $submissionVars['siteemail'];
		$guid = $site->save();

		if (!$guid) {
			register_error(elgg_echo('install:error:createsite'));
			return FALSE;
		}

		// bootstrap site info
		$CONFIG->site_guid = $guid;
		$CONFIG->site = $site;

		datalist_set('installed', time());
		datalist_set('path', $submissionVars['path']);
		datalist_set('dataroot', $submissionVars['dataroot']);
		datalist_set('default_site', $site->getGUID());
		datalist_set('version', get_version());
		datalist_set('simplecache_enabled', 1);
		datalist_set('system_cache_enabled', 1);

		// new installations have run all the upgrades
		$upgrades = elgg_get_upgrade_files($submissionVars['path'] . 'engine/lib/upgrades/');
		datalist_set('processed_upgrades', serialize($upgrades));

		set_config('view', 'default', $site->getGUID());
		set_config('language', 'en', $site->getGUID());
		set_config('default_access', $submissionVars['siteaccess'], $site->getGUID());
		set_config('allow_registration', TRUE, $site->getGUID());
		set_config('walled_garden', FALSE, $site->getGUID());
		set_config('allow_user_default_access', '', $site->getGUID());

		$this->enablePlugins();

		return TRUE;
	}

	/**
	 * Enable a set of default plugins
	 *
	 * @return void
	 */
	protected function enablePlugins() {
		elgg_generate_plugin_entities();
		$plugins = elgg_get_plugins('any');
		foreach ($plugins as $plugin) {
			if ($plugin->getManifest()) {
				if ($plugin->getManifest()->getActivateOnInstall()) {
					$plugin->activate();
				}
			}
		}
	}

	/**
	 * Admin account support methods
	 */

	/**
	 * Validate account form variables
	 *
	 * @param array $submissionVars Submitted vars
	 * @param array $formVars       Form vars
	 *
	 * @return bool
	 */
	protected function validateAdminVars($submissionVars, $formVars) {

		foreach ($formVars as $field => $info) {
			if ($info['required'] == TRUE && !$submissionVars[$field]) {
				$name = elgg_echo("install:admin:label:$field");
				register_error(elgg_echo('install:error:requiredfield', array($name)));
				return FALSE;
			}
		}

		if ($submissionVars['password1'] !== $submissionVars['password2']) {
			register_error(elgg_echo('install:admin:password:mismatch'));
			return FALSE;
		}

		if (trim($submissionVars['password1']) == "") {
			register_error(elgg_echo('install:admin:password:empty'));
			return FALSE;
		}

		$minLength = get_config('min_password_length');
		if (strlen($submissionVars['password1']) < $minLength) {
			register_error(elgg_echo('install:admin:password:tooshort'));
			return FALSE;
		}

		// check that email address is email address
		if ($submissionVars['email'] && !is_email_address($submissionVars['email'])) {
			$msg = elgg_echo('install:error:emailaddress', array($submissionVars['email']));
			register_error($msg);
			return FALSE;
		}

		return TRUE;
	}

	/**
	 * Create a user account for the admin
	 *
	 * @param array $submissionVars Submitted vars
	 * @param bool  $login          Login in the admin user?
	 *
	 * @return bool
	 */
	protected function createAdminAccount($submissionVars, $login = FALSE) {
		global $CONFIG;

		$guid = register_user(
				$submissionVars['username'],
				$submissionVars['password1'],
				$submissionVars['displayname'],
				$submissionVars['email']
				);

		if (!$guid) {
			register_error(elgg_echo('install:admin:cannot_create'));
			return FALSE;
		}

		$user = get_entity($guid);
		if (!$user) {
			register_error(elgg_echo('install:error:loadadmin'));
			return FALSE;
		}

		elgg_set_ignore_access(TRUE);
		if ($user->makeAdmin() == FALSE) {
			register_error(elgg_echo('install:error:adminaccess'));
		} else {
			datalist_set('admin_registered', 1);
		}
		elgg_set_ignore_access(FALSE);

		// add validation data to satisfy user validation plugins
		create_metadata($guid, 'validated', TRUE, '', 0, ACCESS_PUBLIC);
		create_metadata($guid, 'validated_method', 'admin_user', '', 0, ACCESS_PUBLIC);

		if ($login) {
			if (login($user) == FALSE) {
				register_error(elgg_echo('install:error:adminlogin'));
			}
		}

		return TRUE;
	}
}<|MERGE_RESOLUTION|>--- conflicted
+++ resolved
@@ -789,13 +789,8 @@
 				'private_settings.php', 'relationships.php', 'river.php',
 				'sites.php', 'statistics.php', 'tags.php', 'user_settings.php',
 				'users.php', 'upgrade.php', 'web_services.php',
-<<<<<<< HEAD
 				'widgets.php', 'xml.php', 'deprecated-1.7.php',
 				'deprecated-1.8.php', 'deprecated-1.9.php'
-=======
-				'widgets.php', 'xml.php', 'xml-rpc.php',
-				'deprecated-1.7.php', 'deprecated-1.8.php',
->>>>>>> e7b2f4f1
 			);
 
 			foreach ($lib_files as $file) {
