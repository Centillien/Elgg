--- conflicted
+++ resolved
@@ -21,14 +21,7 @@
 
 
 	if (elgg_is_logged_in()) {
-<<<<<<< HEAD
-=======
-		elgg_require_js('elgg/reportedcontent');
 
-		elgg_load_js('lightbox');
-		elgg_load_css('lightbox');
-
->>>>>>> b2bc2b9b
 		// Extend footer with report content link
 		elgg_register_menu_item('extras', array(
 			'name' => 'report_this',
