--- conflicted
+++ resolved
@@ -110,45 +110,6 @@
 }
 
 /**
-<<<<<<< HEAD
- * Set notifications about discussions and their replies to have just thread title as a subject.
- * This is to make more picky email clients happy while groupping messages in threads, as well as to
- * save space in subject line.
- *
- * @param $hook string
- * @param $type string
- * @param $returnvalue array
- * @param $params array
- * @return array
- */
-function discussion_notification_email_subject($hook, $type, $returnvalue, $params){
-
-	/** @var Elgg\Notifications\Notification */
-	$notification = elgg_extract('notification', $returnvalue['params']);
-
-	if ($notification instanceof Elgg\Notifications\Notification) {
-
-		$object = elgg_extract('object', $notification->params);
-		/** @var Elgg\Notifications\Event $event */
-		$event = elgg_extract('event', $notification->params);
-
-		if ($object instanceof ElggEntity) {
-			if ($object->getSubtype() === 'groupforumtopic') {
-				$returnvalue['subject'] = $object->getDisplayName();
-			}
-			$container = $object->getContainerEntity();
-
-			if (($container instanceof ElggEntity) && ($object instanceof ElggComment)) {
-				$returnvalue['subject'] = 'Re: ' . $container->getDisplayName();
-			}
-		}
-	}
-	return $returnvalue;
-}
-
-/**
-=======
->>>>>>> c15580b2
  * This function loads a set of default fields into the profile, then triggers
  * a hook letting other plugins to edit add and delete fields.
  *
