<?php
/**
 * Groups function library
 */

/**
 * List all groups
 */
function groups_handle_all_page() {

	// all groups doesn't get link to self
	elgg_pop_breadcrumb();
	elgg_push_breadcrumb(elgg_echo('groups'));

	if (elgg_get_plugin_setting('limited_groups', 'groups') != 'yes' || elgg_is_admin_logged_in()) {
		elgg_register_title_button();
	}

	$selected_tab = get_input('filter', 'newest');

	switch ($selected_tab) {
		case 'popular':
			$content = elgg_list_entities_from_relationship_count(array(
				'type' => 'group',
				'relationship' => 'member',
				'inverse_relationship' => false,
				'full_view' => false,
				'no_results' => elgg_echo('groups:none'),
			));
			break;
		case 'discussion':
			$content = elgg_list_entities(array(
				'type' => 'object',
				'subtype' => 'groupforumtopic',
				'order_by' => 'e.last_action desc',
				'limit' => 40,
				'full_view' => false,
				'no_results' => elgg_echo('discussion:none'),
			));
			break;
		case 'newest':
		default:
			$content = elgg_list_entities(array(
				'type' => 'group',
				'full_view' => false,
				'no_results' => elgg_echo('groups:none'),
			));
			break;
	}

	$filter = elgg_view('groups/group_sort_menu', array('selected' => $selected_tab));

	$sidebar = elgg_view('groups/sidebar/find');
	$sidebar .= elgg_view('groups/sidebar/featured');

	$params = array(
		'content' => $content,
		'sidebar' => $sidebar,
		'filter' => $filter,
	);
	$body = elgg_view_layout('content', $params);

	echo elgg_view_page(elgg_echo('groups:all'), $body);
}

function groups_search_page() {
	elgg_push_breadcrumb(elgg_echo('search'));

	$tag = get_input("tag");
	$title = elgg_echo('groups:search:title', array($tag));

	// groups plugin saves tags as "interests" - see groups_fields_setup() in start.php
	$params = array(
		'metadata_name' => 'interests',
		'metadata_value' => $tag,
		'type' => 'group',
		'full_view' => false,
		'no_results' => elgg_echo('groups:search:none'),
	);
	$content = elgg_list_entities_from_metadata($params);

	$sidebar = elgg_view('groups/sidebar/find');
	$sidebar .= elgg_view('groups/sidebar/featured');

	$params = array(
		'content' => $content,
		'sidebar' => $sidebar,
		'filter' => false,
		'title' => $title,
	);
	$body = elgg_view_layout('content', $params);

	echo elgg_view_page($title, $body);
}

/**
 * List owned groups
 */
function groups_handle_owned_page() {

	$page_owner = elgg_get_page_owner_entity();

	if ($page_owner->guid == elgg_get_logged_in_user_guid()) {
		$title = elgg_echo('groups:owned');
	} else {
		$title = elgg_echo('groups:owned:user', array($page_owner->name));
	}
	elgg_push_breadcrumb($title);

	if (elgg_get_plugin_setting('limited_groups', 'groups') != 'yes' || elgg_is_admin_logged_in()) {
		elgg_register_title_button();
	}

	$dbprefix = elgg_get_config('dbprefix');
	$content = elgg_list_entities(array(
		'type' => 'group',
		'owner_guid' => elgg_get_page_owner_guid(),
		'joins' => array("JOIN {$dbprefix}groups_entity ge ON e.guid = ge.guid"),
		'order_by' => 'ge.name ASC',
		'full_view' => false,
		'no_results' => elgg_echo('groups:none'),
	));

	$params = array(
		'content' => $content,
		'title' => $title,
		'filter' => '',
	);
	$body = elgg_view_layout('content', $params);

	echo elgg_view_page($title, $body);
}

/**
 * List groups the user is memober of
 */
function groups_handle_mine_page() {

	$page_owner = elgg_get_page_owner_entity();

	if ($page_owner->guid == elgg_get_logged_in_user_guid()) {
		$title = elgg_echo('groups:yours');
	} else {
		$title = elgg_echo('groups:user', array($page_owner->name));
	}
	elgg_push_breadcrumb($title);

<<<<<<< HEAD
	elgg_register_title_button();
	
	$dbprefix = elgg_get_config('dbprefix');
=======
	if (elgg_get_plugin_setting('limited_groups', 'groups') != 'yes' || elgg_is_admin_logged_in()) {
		elgg_register_title_button();
	}
>>>>>>> c6ec6a0e

	$content = elgg_list_entities_from_relationship(array(
		'type' => 'group',
		'relationship' => 'member',
		'relationship_guid' => elgg_get_page_owner_guid(),
		'inverse_relationship' => false,
		'full_view' => false,
		'joins' => array("JOIN {$dbprefix}groups_entity ge ON e.guid = ge.guid"),
		'order_by' => 'ge.name ASC',
		'no_results' => elgg_echo('groups:none'),
	));

	$params = array(
		'content' => $content,
		'title' => $title,
		'filter' => '',
	);
	$body = elgg_view_layout('content', $params);

	echo elgg_view_page($title, $body);
}

/**
 * Create or edit a group
 *
 * @param string $page
 * @param int $guid
 */
function groups_handle_edit_page($page, $guid = 0) {
<<<<<<< HEAD
	elgg_gatekeeper();
	
=======
	gatekeeper();

>>>>>>> c6ec6a0e
	if ($page == 'add') {
		elgg_set_page_owner_guid(elgg_get_logged_in_user_guid());
		$title = elgg_echo('groups:add');
		elgg_push_breadcrumb($title);
		if (elgg_get_plugin_setting('limited_groups', 'groups') != 'yes' || elgg_is_admin_logged_in()) {
			$content = elgg_view('groups/edit');
		} else {
			$content = elgg_echo('groups:cantcreate');
		}
	} else {
		$title = elgg_echo("groups:edit");
		$group = get_entity($guid);

		if (elgg_instanceof($group, 'group') && $group->canEdit()) {
			elgg_set_page_owner_guid($group->getGUID());
			elgg_push_breadcrumb($group->name, $group->getURL());
			elgg_push_breadcrumb($title);
			$content = elgg_view("groups/edit", array('entity' => $group));
		} else {
			$content = elgg_echo('groups:noaccess');
		}
	}

	$params = array(
		'content' => $content,
		'title' => $title,
		'filter' => '',
	);
	$body = elgg_view_layout('content', $params);

	echo elgg_view_page($title, $body);
}

/**
 * Group invitations for a user
 */
function groups_handle_invitations_page() {
	elgg_gatekeeper();

	$user = elgg_get_page_owner_entity();

	$title = elgg_echo('groups:invitations');
	elgg_push_breadcrumb($title);

	// @todo temporary workaround for exts #287.
	$invitations = groups_get_invited_groups(elgg_get_logged_in_user_guid());
	$content = elgg_view('groups/invitationrequests', array('invitations' => $invitations));

	$params = array(
		'content' => $content,
		'title' => $title,
		'filter' => '',
	);
	$body = elgg_view_layout('content', $params);

	echo elgg_view_page($title, $body);
}

/**
 * Group profile page
 *
 * @param int $guid Group entity GUID
 */
function groups_handle_profile_page($guid) {
	elgg_set_page_owner_guid($guid);

	// turn this into a core function
	global $autofeed;
	$autofeed = true;

	elgg_push_context('group_profile');

	elgg_entity_gatekeeper($guid, 'group');

	$group = get_entity($guid);

	elgg_push_breadcrumb($group->name);

	groups_register_profile_buttons($group);

	$content = elgg_view('groups/profile/layout', array('entity' => $group));
	$sidebar = '';

<<<<<<< HEAD
	if (elgg_group_gatekeeper(false)) {
=======
	if (group_gatekeeper(false)) {
>>>>>>> c6ec6a0e
		if (elgg_is_active_plugin('search')) {
			$sidebar .= elgg_view('groups/sidebar/search', array('entity' => $group));
		}
		$sidebar .= elgg_view('groups/sidebar/members', array('entity' => $group));

		$subscribed = false;
		if (elgg_is_active_plugin('notifications')) {
<<<<<<< HEAD
			$NOTIFICATION_HANDLERS = _elgg_services()->notifications->getMethodsAsDeprecatedGlobal();
=======
			global $NOTIFICATION_HANDLERS;

>>>>>>> c6ec6a0e
			foreach ($NOTIFICATION_HANDLERS as $method => $foo) {
				$relationship = check_entity_relationship(elgg_get_logged_in_user_guid(),
						'notify' . $method, $guid);

				if ($relationship) {
					$subscribed = true;
					break;
				}
			}
		}

		$sidebar .= elgg_view('groups/sidebar/my_status', array(
			'entity' => $group,
			'subscribed' => $subscribed
		));
	}

	$params = array(
		'content' => $content,
		'sidebar' => $sidebar,
		'title' => $group->name,
	);
	$body = elgg_view_layout('one_sidebar', $params);

	echo elgg_view_page($group->name, $body);
}

/**
 * Group activity page
 *
 * @param int $guid Group entity GUID
 */
function groups_handle_activity_page($guid) {

	elgg_entity_gatekeeper($guid, 'group');

	elgg_set_page_owner_guid($guid);

	elgg_group_gatekeeper();

	$group = get_entity($guid);

	$title = elgg_echo('groups:activity');

	elgg_push_breadcrumb($group->name, $group->getURL());
	elgg_push_breadcrumb($title);

	$db_prefix = elgg_get_config('dbprefix');

	$content = elgg_list_river(array(
		'joins' => array(
			"JOIN {$db_prefix}entities e1 ON e1.guid = rv.object_guid",
			"LEFT JOIN {$db_prefix}entities e2 ON e2.guid = rv.target_guid",
		),
		'wheres' => array(
			"(e1.container_guid = $group->guid OR e2.container_guid = $group->guid)",
		),
		'no_results' => elgg_echo('groups:activity:none'),
	));
<<<<<<< HEAD
=======
	if (!$content) {
		$content = '<p>' . elgg_echo('groups:activity:none') . '</p>';
	}
>>>>>>> c6ec6a0e

	$params = array(
		'content' => $content,
		'title' => $title,
		'filter' => '',
	);
	$body = elgg_view_layout('content', $params);

	echo elgg_view_page($title, $body);
}

/**
 * Group members page
 *
 * @param int $guid Group entity GUID
 */
function groups_handle_members_page($guid) {

	elgg_entity_gatekeeper($guid, 'group');

	$group = get_entity($guid);

	elgg_set_page_owner_guid($guid);

	elgg_group_gatekeeper();

	$title = elgg_echo('groups:members:title', array($group->name));

	elgg_push_breadcrumb($group->name, $group->getURL());
	elgg_push_breadcrumb(elgg_echo('groups:members'));

	$db_prefix = elgg_get_config('dbprefix');
	$content = elgg_list_entities_from_relationship(array(
		'relationship' => 'member',
		'relationship_guid' => $group->guid,
		'inverse_relationship' => true,
		'type' => 'user',
		'limit' => (int)get_input('limit', 20, false),
		'joins' => array("JOIN {$db_prefix}users_entity u ON e.guid=u.guid"),
		'order_by' => 'u.name ASC',
	));

	$params = array(
		'content' => $content,
		'title' => $title,
		'filter' => '',
	);
	$body = elgg_view_layout('content', $params);

	echo elgg_view_page($title, $body);
}

/**
 * Invite users to a group
 *
 * @param int $guid Group entity GUID
 */
function groups_handle_invite_page($guid) {
	elgg_gatekeeper();

	elgg_set_page_owner_guid($guid);

	$title = elgg_echo('groups:invite:title');

	$group = get_entity($guid);
	if (!elgg_instanceof($group, 'group') || !$group->canEdit()) {
		register_error(elgg_echo('groups:noaccess'));
		forward(REFERER);
	}

	$content = elgg_view_form('groups/invite', array(
		'id' => 'invite_to_group',
		'class' => 'elgg-form-alt mtm',
	), array(
		'entity' => $group,
	));

	elgg_push_breadcrumb($group->name, $group->getURL());
	elgg_push_breadcrumb(elgg_echo('groups:invite'));

	$params = array(
		'content' => $content,
		'title' => $title,
		'filter' => '',
	);
	$body = elgg_view_layout('content', $params);

	echo elgg_view_page($title, $body);
}

/**
 * Manage requests to join a group
 *
 * @param int $guid Group entity GUID
 */
function groups_handle_requests_page($guid) {

	elgg_gatekeeper();

	elgg_set_page_owner_guid($guid);

	$group = get_entity($guid);
	if (!elgg_instanceof($group, 'group') || !$group->canEdit()) {
		register_error(elgg_echo('groups:noaccess'));
		forward(REFERER);
	}

	$title = elgg_echo('groups:membershiprequests');

<<<<<<< HEAD
	elgg_push_breadcrumb($group->name, $group->getURL());
	elgg_push_breadcrumb($title);
=======
	if ($group && $group->canEdit()) {
		elgg_push_breadcrumb($group->name, $group->getURL());
		elgg_push_breadcrumb($title);

		$requests = elgg_get_entities_from_relationship(array(
			'type' => 'user',
			'relationship' => 'membership_request',
			'relationship_guid' => $guid,
			'inverse_relationship' => true,
			'limit' => 0,
		));
		$content = elgg_view('groups/membershiprequests', array(
			'requests' => $requests,
			'entity' => $group,
		));
>>>>>>> c6ec6a0e

	$requests = elgg_get_entities_from_relationship(array(
		'type' => 'user',
		'relationship' => 'membership_request',
		'relationship_guid' => $guid,
		'inverse_relationship' => true,
		'limit' => 0,
	));
	$content = elgg_view('groups/membershiprequests', array(
		'requests' => $requests,
		'entity' => $group,
	));

	$params = array(
		'content' => $content,
		'title' => $title,
		'filter' => '',
	);
	$body = elgg_view_layout('content', $params);

	echo elgg_view_page($title, $body);
}

/**
 * Registers the buttons for title area of the group profile page
 *
 * @param ElggGroup $group
 */
function groups_register_profile_buttons($group) {

	$actions = array();

	// group owners
	if ($group->canEdit()) {
		// edit and invite
		$url = elgg_get_site_url() . "groups/edit/{$group->getGUID()}";
		$actions[$url] = 'groups:edit';
		$url = elgg_get_site_url() . "groups/invite/{$group->getGUID()}";
		$actions[$url] = 'groups:invite';
	}

	// group members
	if ($group->isMember(elgg_get_logged_in_user_entity())) {
		if ($group->getOwnerGUID() != elgg_get_logged_in_user_guid()) {
			// leave
			$url = elgg_get_site_url() . "action/groups/leave?group_guid={$group->getGUID()}";
			$url = elgg_add_action_tokens_to_url($url);
			$actions[$url] = 'groups:leave';
		}
	} elseif (elgg_is_logged_in()) {
		// join - admins can always join.
		$url = elgg_get_site_url() . "action/groups/join?group_guid={$group->getGUID()}";
		$url = elgg_add_action_tokens_to_url($url);
		if ($group->isPublicMembership() || $group->canEdit()) {
			$actions[$url] = 'groups:join';
		} else {
			// request membership
			$actions[$url] = 'groups:joinrequest';
		}
	}

	if ($actions) {
		foreach ($actions as $url => $text) {
			elgg_register_menu_item('title', array(
				'name' => $text,
				'href' => $url,
				'text' => elgg_echo($text),
				'link_class' => 'elgg-button elgg-button-action',
			));
		}
	}
}

/**
 * Prepares variables for the group edit form view.
 *
 * @param mixed $group ElggGroup or null. If a group, uses values from the group.
 * @return array
 */
function groups_prepare_form_vars($group = null) {
	$values = array(
		'name' => '',
		'membership' => ACCESS_PUBLIC,
		'vis' => ACCESS_PUBLIC,
		'guid' => null,
		'entity' => null
	);

	// handle customizable profile fields
	$fields = elgg_get_config('group');

	if ($fields) {
		foreach ($fields as $name => $type) {
			$values[$name] = '';
		}
	}

	// handle tool options
	$tools = elgg_get_config('group_tool_options');
	if ($tools) {
		foreach ($tools as $group_option) {
			$option_name = $group_option->name . "_enable";
			$values[$option_name] = $group_option->default_on ? 'yes' : 'no';
		}
	}

	// get current group settings
	if ($group) {
		foreach (array_keys($values) as $field) {
			if (isset($group->$field)) {
				$values[$field] = $group->$field;
			}
		}

		if ($group->access_id != ACCESS_PUBLIC && $group->access_id != ACCESS_LOGGED_IN) {
			// group only access - this is done to handle access not created when group is created
			$values['vis'] = ACCESS_PRIVATE;
		} else {
			$values['vis'] = $group->access_id;
		}

		$values['entity'] = $group;
	}

	// get any sticky form settings
	if (elgg_is_sticky_form('groups')) {
		$sticky_values = elgg_get_sticky_values('groups');
		foreach ($sticky_values as $key => $value) {
			$values[$key] = $value;
		}
	}

	elgg_clear_sticky_form('groups');

	return $values;
}<|MERGE_RESOLUTION|>--- conflicted
+++ resolved
@@ -145,15 +145,11 @@
 	}
 	elgg_push_breadcrumb($title);
 
-<<<<<<< HEAD
-	elgg_register_title_button();
+	if (elgg_get_plugin_setting('limited_groups', 'groups') != 'yes' || elgg_is_admin_logged_in()) {
+		elgg_register_title_button();
+	}
 	
 	$dbprefix = elgg_get_config('dbprefix');
-=======
-	if (elgg_get_plugin_setting('limited_groups', 'groups') != 'yes' || elgg_is_admin_logged_in()) {
-		elgg_register_title_button();
-	}
->>>>>>> c6ec6a0e
 
 	$content = elgg_list_entities_from_relationship(array(
 		'type' => 'group',
@@ -183,13 +179,8 @@
  * @param int $guid
  */
 function groups_handle_edit_page($page, $guid = 0) {
-<<<<<<< HEAD
 	elgg_gatekeeper();
-	
-=======
-	gatekeeper();
-
->>>>>>> c6ec6a0e
+
 	if ($page == 'add') {
 		elgg_set_page_owner_guid(elgg_get_logged_in_user_guid());
 		$title = elgg_echo('groups:add');
@@ -273,11 +264,7 @@
 	$content = elgg_view('groups/profile/layout', array('entity' => $group));
 	$sidebar = '';
 
-<<<<<<< HEAD
 	if (elgg_group_gatekeeper(false)) {
-=======
-	if (group_gatekeeper(false)) {
->>>>>>> c6ec6a0e
 		if (elgg_is_active_plugin('search')) {
 			$sidebar .= elgg_view('groups/sidebar/search', array('entity' => $group));
 		}
@@ -285,12 +272,7 @@
 
 		$subscribed = false;
 		if (elgg_is_active_plugin('notifications')) {
-<<<<<<< HEAD
 			$NOTIFICATION_HANDLERS = _elgg_services()->notifications->getMethodsAsDeprecatedGlobal();
-=======
-			global $NOTIFICATION_HANDLERS;
-
->>>>>>> c6ec6a0e
 			foreach ($NOTIFICATION_HANDLERS as $method => $foo) {
 				$relationship = check_entity_relationship(elgg_get_logged_in_user_guid(),
 						'notify' . $method, $guid);
@@ -350,12 +332,6 @@
 		),
 		'no_results' => elgg_echo('groups:activity:none'),
 	));
-<<<<<<< HEAD
-=======
-	if (!$content) {
-		$content = '<p>' . elgg_echo('groups:activity:none') . '</p>';
-	}
->>>>>>> c6ec6a0e
 
 	$params = array(
 		'content' => $content,
@@ -465,26 +441,8 @@
 
 	$title = elgg_echo('groups:membershiprequests');
 
-<<<<<<< HEAD
 	elgg_push_breadcrumb($group->name, $group->getURL());
 	elgg_push_breadcrumb($title);
-=======
-	if ($group && $group->canEdit()) {
-		elgg_push_breadcrumb($group->name, $group->getURL());
-		elgg_push_breadcrumb($title);
-
-		$requests = elgg_get_entities_from_relationship(array(
-			'type' => 'user',
-			'relationship' => 'membership_request',
-			'relationship_guid' => $guid,
-			'inverse_relationship' => true,
-			'limit' => 0,
-		));
-		$content = elgg_view('groups/membershiprequests', array(
-			'requests' => $requests,
-			'entity' => $group,
-		));
->>>>>>> c6ec6a0e
 
 	$requests = elgg_get_entities_from_relationship(array(
 		'type' => 'user',
