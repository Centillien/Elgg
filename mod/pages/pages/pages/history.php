<?php
/**
 * History of revisions of a page
 *
 * @package ElggPages
 */

$page_guid = get_input('guid');

$page = get_entity($page_guid);
<<<<<<< HEAD
if (!pages_is_page($page)) {
	forward(REFERER);
=======
if (!$page) {
	forward('', '404');
>>>>>>> 3a68d33d
}

$container = $page->getContainerEntity();
if (!$container) {
<<<<<<< HEAD
	forward(REFERER);
=======
	forward('', '404');
>>>>>>> 3a68d33d
}

elgg_set_page_owner_guid($container->getGUID());

if (elgg_instanceof($container, 'group')) {
	elgg_push_breadcrumb($container->name, "pages/group/$container->guid/all");
} else {
	elgg_push_breadcrumb($container->name, "pages/owner/$container->username");
}
pages_prepare_parent_breadcrumbs($page);
elgg_push_breadcrumb($page->title, $page->getURL());
elgg_push_breadcrumb(elgg_echo('pages:history'));

$title = $page->title . ": " . elgg_echo('pages:history');

$content = elgg_list_annotations(array(
	'guid' => $page_guid,
	'annotation_name' => 'page',
	'limit' => 20,
	'order_by' => "n_table.time_created desc",
));

$body = elgg_view_layout('content', array(
	'filter' => '',
	'content' => $content,
	'title' => $title,
	'sidebar' => elgg_view('pages/sidebar/navigation', array('page' => $page)),
));

echo elgg_view_page($title, $body);<|MERGE_RESOLUTION|>--- conflicted
+++ resolved
@@ -8,22 +8,13 @@
 $page_guid = get_input('guid');
 
 $page = get_entity($page_guid);
-<<<<<<< HEAD
 if (!pages_is_page($page)) {
-	forward(REFERER);
-=======
-if (!$page) {
 	forward('', '404');
->>>>>>> 3a68d33d
 }
 
 $container = $page->getContainerEntity();
 if (!$container) {
-<<<<<<< HEAD
-	forward(REFERER);
-=======
 	forward('', '404');
->>>>>>> 3a68d33d
 }
 
 elgg_set_page_owner_guid($container->getGUID());
