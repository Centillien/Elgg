--- conflicted
+++ resolved
@@ -2,32 +2,14 @@
 /**
  * The wire's JavaScript
  */
-<<<<<<< HEAD
-=======
-
->>>>>>> 67b61b47
 ?>
 
 elgg.provide('elgg.thewire');
 
 elgg.thewire.init = function() {
-<<<<<<< HEAD
-	if ($("#thewire-characters-remaining span").length) {
-		elgg.thewire.charLimit = parseInt($("#thewire-characters-remaining span").text());
-		if (elgg.thewire.charLimit > 0) {
-			$("#thewire-textarea").live('keydown', function() {
-				elgg.thewire.textCounter(this, $("#thewire-characters-remaining span"), elgg.thewire.charLimit);
-			});
-			$("#thewire-textarea").live('keyup', function() {
-				elgg.thewire.textCounter(this, $("#thewire-characters-remaining span"), elgg.thewire.charLimit);
-			});
-		}
-	}
-=======
 	$("#thewire-textarea").live(['keydown', 'keyup'], function() {
-		elgg.thewire.textCounter(this, $("#thewire-characters-remaining span"), 140);
+		elgg.thewire.textCounter(this, $("#thewire-characters-remaining span"), elgg.thewire.charLimit);
 	});
->>>>>>> 67b61b47
 
 	$(".thewire-previous").live('click', elgg.thewire.viewPrevious);
 };
