<?php
/**
 * Elgg profile icon cache/bypass
 * 
 * 
 * @package ElggProfile
 */

$engine_dir = dirname(dirname(dirname(__FILE__))). '/engine/';

// Get DB settings
require_once $engine_dir . 'settings.php';

global $CONFIG;

// won't be able to serve anything if no joindate or guid
if (!isset($_GET['joindate']) || !isset($_GET['guid'])) {
	header("HTTP/1.1 404 Not Found");
	exit;
}

$join_date = (int)$_GET['joindate'];
$last_cache = (int)$_GET['lastcache']; // icontime
$guid = (int)$_GET['guid'];

// If is the same ETag, content didn't changed.
$etag = $last_cache . $guid;
if (isset($_SERVER['HTTP_IF_NONE_MATCH']) && trim($_SERVER['HTTP_IF_NONE_MATCH']) == "\"$etag\"") {
	header("HTTP/1.1 304 Not Modified");
	exit;
}

$size = strtolower($_GET['size']);
if (!in_array($size, array('large', 'medium', 'small', 'tiny', 'master', 'topbar'))) {
	$size = "medium";
}

$mysql_dblink = @mysql_connect($CONFIG->dbhost, $CONFIG->dbuser, $CONFIG->dbpass, true);
if ($mysql_dblink) {
	if (@mysql_select_db($CONFIG->dbname, $mysql_dblink)) {
		$q = "SELECT name, value FROM {$CONFIG->dbprefix}datalists WHERE name in ('dataroot', 'path')";
		$result = mysql_query($q, $mysql_dblink);
		if ($result) {
			$row = mysql_fetch_object($result);
			while ($row) {
				if ($row->name == 'dataroot') {
					$data_root = $row->value;
				} elseif ($row->name == 'path') {
					$elgg_path = $row->value;
				}
				
				$row = mysql_fetch_object($result);
			}
		}

		@mysql_close($mysql_dblink);

		if (isset($data_root) && isset($elgg_path)) {
			require_once $engine_dir . "classes/Elgg/EntityDirLocator.php";

			$locator = new Elgg_EntityDirLocator($guid);
			$user_path = $data_root . $locator->getPath();

<<<<<<< HEAD
			$filename = $user_path . "profile/{$guid}{$size}.jpg";
			$size = @filesize($filename);
			
			if ($size) {
=======
			$filename = "$data_root$user_path/profile/{$guid}{$size}.jpg";
			$filesize = @filesize($filename);
			if ($filesize) {
>>>>>>> 3a68d33d
				header("Content-type: image/jpeg");
				header('Expires: ' . gmdate('D, d M Y H:i:s \G\M\T', strtotime("+6 months")), true);
				header("Pragma: public");
				header("Cache-Control: public");
				header("Content-Length: $filesize");
				header("ETag: \"$etag\"");
				readfile($filename);
				exit;
			}
		}
	}

}

// something went wrong so load engine and try to forward to default icon
require_once $engine_dir . "start.php";
elgg_log("Profile icon direct failed.", "WARNING");
forward("_graphics/icons/user/default{$size}.gif");<|MERGE_RESOLUTION|>--- conflicted
+++ resolved
@@ -61,16 +61,10 @@
 			$locator = new Elgg_EntityDirLocator($guid);
 			$user_path = $data_root . $locator->getPath();
 
-<<<<<<< HEAD
 			$filename = $user_path . "profile/{$guid}{$size}.jpg";
 			$size = @filesize($filename);
 			
 			if ($size) {
-=======
-			$filename = "$data_root$user_path/profile/{$guid}{$size}.jpg";
-			$filesize = @filesize($filename);
-			if ($filesize) {
->>>>>>> 3a68d33d
 				header("Content-type: image/jpeg");
 				header('Expires: ' . gmdate('D, d M Y H:i:s \G\M\T', strtotime("+6 months")), true);
 				header("Pragma: public");
@@ -82,7 +76,6 @@
 			}
 		}
 	}
-
 }
 
 // something went wrong so load engine and try to forward to default icon
