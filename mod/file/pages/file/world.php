<?php
/**
 * All files
 *
 * @package ElggFile
 */

elgg_push_breadcrumb(elgg_echo('file'));

elgg_register_title_button();

$title = elgg_echo('file:all');

$content = elgg_list_entities(array(
	'type' => 'object',
	'subtype' => 'file',
<<<<<<< HEAD
	'limit' => $limit,
	'full_view' => false,
	'no_results' => elgg_echo("file:none"),
=======
	'full_view' => FALSE
>>>>>>> 8d1e8f8c
));

$sidebar = file_get_type_cloud();
$sidebar .= elgg_view('file/sidebar');

$body = elgg_view_layout('content', array(
	'filter_context' => 'all',
	'content' => $content,
	'title' => $title,
	'sidebar' => $sidebar,
));

echo elgg_view_page($title, $body);<|MERGE_RESOLUTION|>--- conflicted
+++ resolved
@@ -14,13 +14,8 @@
 $content = elgg_list_entities(array(
 	'type' => 'object',
 	'subtype' => 'file',
-<<<<<<< HEAD
-	'limit' => $limit,
 	'full_view' => false,
 	'no_results' => elgg_echo("file:none"),
-=======
-	'full_view' => FALSE
->>>>>>> 8d1e8f8c
 ));
 
 $sidebar = file_get_type_cloud();
