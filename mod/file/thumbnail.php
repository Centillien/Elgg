<?php

/**
 * Elgg file thumbnail
 *
 * @package ElggFile
 */
<<<<<<< HEAD

elgg_deprecated_notice('thumbnail.php is no longer in use and will be removed. Do not include or require it. Use elgg_get_inline_url() instead.', '3.0');

=======
>>>>>>> 25120581
$autoload_root = dirname(dirname(__DIR__));
if (!is_file("$autoload_root/vendor/autoload.php")) {
	$autoload_root = dirname(dirname(dirname($autoload_root)));
}
require_once "$autoload_root/vendor/autoload.php";

\Elgg\Application::start();

elgg_deprecated_notice('mod/file/thumbnail.php is no longer in use and will be removed. Do not include or require it. Use elgg_get_inline_url() instead.', '2.2');

// Get file GUID
$file_guid = (int) get_input('file_guid', 0);

// Get file thumbnail size
$size = get_input('size', 'small');

$file = get_entity($file_guid);

if ($file) {
	$thumb = $file->getIcon($size);
	$thumb_url = elgg_get_inline_url($thumb, true);
	if ($thumb_url) {
		forward($thumb_url);
	}
}

forward('', '404');<|MERGE_RESOLUTION|>--- conflicted
+++ resolved
@@ -5,12 +5,9 @@
  *
  * @package ElggFile
  */
-<<<<<<< HEAD
 
 elgg_deprecated_notice('thumbnail.php is no longer in use and will be removed. Do not include or require it. Use elgg_get_inline_url() instead.', '3.0');
 
-=======
->>>>>>> 25120581
 $autoload_root = dirname(dirname(__DIR__));
 if (!is_file("$autoload_root/vendor/autoload.php")) {
 	$autoload_root = dirname(dirname(dirname($autoload_root)));
