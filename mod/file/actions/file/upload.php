--- conflicted
+++ resolved
@@ -51,18 +51,6 @@
 		register_error(elgg_echo('file:noaccess'));
 		forward(REFERER);
 	}
-<<<<<<< HEAD
-
-	if (!$title) {
-		// user blanked title, but we need one
-		$title = $file->title;
-	}
-
-	if ($entity->access_id !== $access_id) {
-		$reset_icon_urls = true;
-	}
-=======
->>>>>>> 510c7c81
 }
 
 if ($title) {
