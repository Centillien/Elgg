--- conflicted
+++ resolved
@@ -1,4 +1,3 @@
-<<<<<<< HEAD
 <a name="2.0.1"></a>
 ### 2.0.1  (2016-01-03)
 
@@ -628,7 +627,8 @@
 change them to external AMD modules and load them with `elgg_require_js`.
 
 Fixes #2718 ([c91f1f3e](https://github.com/Elgg/Elgg/commit/c91f1f3e5b0c825e34feae248a1a3ff5a5e2b640))
-=======
+
+
 <a name="1.12.8"></a>
 ### 1.12.8  (2016-01-31)
 
@@ -641,7 +641,6 @@
 #### Bug Fixes
 
 * **access:** fixes guid column name in metadata queries ([b3427ccc](https://github.com/Elgg/Elgg/commit/b3427ccc81b0dd40188117a42366f1259cedd1a1))
->>>>>>> 332bac11
 
 
 <a name="1.12.7"></a>
