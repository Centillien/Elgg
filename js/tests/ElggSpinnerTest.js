--- conflicted
+++ resolved
@@ -1,10 +1,14 @@
-define(function(require) {
+define(function (require) {
 
 	var spinner = require('elgg/spinner');
 	var elgg = require('elgg');
 	var visible_selector = 'body.elgg-spinner-active';
 
-	describe("elgg/spinner", function() {
+	function onNextShow(f) {
+		$(spinner).one('_testing_show', f);
+	}
+
+	describe("elgg/spinner", function () {
 		beforeEach(function () {
 			spinner.stop();
 		});
@@ -13,78 +17,76 @@
 			expect($('.elgg-spinner').length).toBe(1);
 		});
 
-		it("start() doesn't add the body class immediately", function() {
+		it("start() doesn't add the body class immediately", function () {
 			expect($(visible_selector).length).toBe(0);
 			spinner.start();
 			expect($(visible_selector).length).toBe(0);
 		});
 
-		it("start() adds the body class after 20ms", function(done) {
-			$(spinner).one('_testing_show', function () {
+		it("start() adds the body class after delay", function (done) {
+			onNextShow(function () {
 				expect($(visible_selector).length).toBe(1);
 				done();
 			});
 
-<<<<<<< HEAD
-		it("start/stop can be called without 'this' set", function() {
+			spinner.start();
+		});
+
+		it("start/stop can be called without 'this' set", function () {
 			spinner.start.call(undefined);
 			spinner.stop.call(undefined);
 		});
 
-		it("start(text) shows escaped text below the spinner", function(done) {
+		it("start(text) shows escaped text below the spinner", function (done) {
 			expect($(visible_selector).length).toBe(0);
-			spinner.start('a>b&c');
 
-			setTimeout(function() {
+			onNextShow(function () {
 				expect($(visible_selector).length).toBe(1);
 				expect($('.elgg-spinner-text').html()).toBe('a&gt;b&amp;c');
 				done();
-			}, 25);
+			});
+
+			spinner.start('a>b&c');
 		});
 
-		it("start([object]) sets empty text", function(done) {
-			spinner.start({});
-
-			setTimeout(function() {
+		it("start([object]) sets empty text", function (done) {
+			onNextShow(function () {
 				expect($(visible_selector).length).toBe(1);
 				expect($('.elgg-spinner-text').html()).toBe('');
 				done();
-			}, 25);
+			});
+
+			spinner.start({});
 		});
 
-		it("start() removes any set text", function(done) {
+		it("start() removes any set text", function (done) {
+			onNextShow(function () {
+				onNextShow(function () {
+					expect($('.elgg-spinner-text').html()).toBe('');
+					done();
+				});
+
+				spinner.start();
+			});
+
 			spinner.start('a>b&c');
-
-			setTimeout(spinner.start, 25);
-
-			setTimeout(function() {
-				expect($('.elgg-spinner-text').html()).toBe('');
-				done();
-			}, 35);
 		});
 
-		it("start([object]) removes any set text", function(done) {
+		it("start([object]) removes any set text", function (done) {
+			onNextShow(function () {
+				onNextShow(function () {
+					expect($('.elgg-spinner-text').html()).toBe('');
+					done();
+				});
+
+				spinner.start({});
+			});
+
 			spinner.start('a>b&c');
-
-			setTimeout(function () {
-				spinner.start({});
-			}, 25);
-
-			setTimeout(function() {
-				expect($('.elgg-spinner-text').html()).toBe('');
-				done();
-			}, 35);
 		});
 
-		it("stop() removes the body class", function(done) {
-=======
-			expect($(visible_selector).length).toBe(0);
->>>>>>> 3018f51f
-			spinner.start();
-		});
-
-		it("stop() removes the body class", function(done) {
-			$(spinner).one('_testing_show', function () {
+		it("stop() removes the body class", function (done) {
+			onNextShow(function () {
 				expect($(visible_selector).length).toBe(1);
 				spinner.stop();
 				expect($(visible_selector).length).toBe(0);
