--- conflicted
+++ resolved
@@ -8,17 +8,11 @@
 	// add user hover menus
 	elgg.ui.initHoverMenu();
 
-<<<<<<< HEAD
-	//if the user clicks a system message, make it disappear
-	$(document).on('click', '.elgg-system-messages li', function() {
-		$(this).stop().fadeOut('fast');
-=======
 	// if the user clicks a system message (not a link inside one), make it disappear
-	$('.elgg-system-messages li').live('click', function(e) {
+	$(document).on('click', '.elgg-system-messages li', function(e) {
 		if (!$(e.target).is('a')) {
 			$(this).stop().fadeOut('fast');
 		}
->>>>>>> fbe8ff6c
 	});
 
 	$('.elgg-system-messages li').animate({opacity: 0.9}, 6000);
