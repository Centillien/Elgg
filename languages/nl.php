<?php
return array(
/**
 * Sites
 */

	'item:site' => 'Sites',

/**
 * Sessions
 */

	'login' => "Aanmelden",
	'loginok' => "Je bent aangemeld.",
	'loginerror' => "We konden je niet aanmelden. Controleer je gegevens en probeer het nogmaals",
	'login:empty' => "Gebruikersnaam en wachtwoord zijn verplicht.",
	'login:baduser' => "Je account kon niet worden geladen.",
	'auth:nopams' => "Interne fout. Geen methode voor gebruikersvalidatie gedefinieerd.",

	'logout' => "Afmelden",
	'logoutok' => "Je bent afgemeld.",
	'logouterror' => "We konden je niet afmelden. Probeer het nogmaals.",
	'session_expired' => "Je sessie is verlopen, en daarom ben je niet meer ingelogd. Herlaad de pagina om in te loggen. ",

	'loggedinrequired' => "Je moet aangemeld zijn om die pagina te kunnen bekijken.",
	'adminrequired' => "Je moet een beheerder zijn om die pagina te kunnen bekijken.",
	'membershiprequired' => "Je moet lid zijn van deze groep om deze pagina te kunnen bekijken.",
	'limited_access' => "Je hebt niet de juiste rechten om deze pagina te zien.",


/**
 * Errors
 */

	'exception:title' => "Fatale fout.",
	'exception:contact_admin' => 'Er is een onherstelbare fout opgetreden en gelogd. Neem contact op met de sitebeheerder met de volgende informatie:',

	'actionundefined' => "De gevraagde actie (%s) is niet gedefinieerd in het systeem.",
	'actionnotfound' => "Het actiebestand voor %s kon niet worden gevonden.",
	'actionloggedout' => "Sorry, je kunt deze actie niet uitvoeren als je bent afgemeld.",
	'actionunauthorized' => 'Je bent niet geautoriseerd om deze actie uit te voeren',

	'ajax:error' => 'Onverwacht probleem opgetreden tijdens de uitvoer van een AJAX call. Mogelijk is de verbinding met de server verloren.',
	'ajax:not_is_xhr' => 'Je kan AJAX views niet rechtstreeks aanroepen',

	'PluginException:MisconfiguredPlugin' => "%s (guid: %s) is een verkeerd geconfigureerde plugin. Hij is uitgeschakeld. In de Elgg documentatie kun je mogelijke oorzaken vinden (http://learn.elgg.org/).",
	'PluginException:CannotStart' => '%s (guid: %s) kan niet starten. Reden: %s',
	'PluginException:InvalidID' => "%s is een ongeldige plugin-ID.",
	'PluginException:InvalidPath' => "%s is een ongeldig plugin-pad.",
	'PluginException:InvalidManifest' => 'Ongeldig manifestbestand voor plugin: %s',
	'PluginException:InvalidPlugin' => '%s is een ongeldige plugin.',
	'PluginException:InvalidPlugin:Details' => '%s is een ongeldige plugin: %s',
	'PluginException:NullInstantiated' => 'ElggPlugin kan niet worden geïnitieerd met null. Je moet een GUID, een plugin-ID of een pad opgeven.',
	'ElggPlugin:MissingID' => 'Plugin-ID ontbreekt (guid %s)',
	'ElggPlugin:NoPluginPackagePackage' => 'Ontbrekend ElggPluginPackage voor plugin-ID %s (guid %s)',
	'ElggPluginPackage:InvalidPlugin:MissingFile' => 'Het bestand %s is vereist, maar kan niet gevonden worden.',
	'ElggPluginPackage:InvalidPlugin:InvalidId' => 'De directorynaam van de plugin moet hernoemd worden naar "%s" om overeen te komen met de ID in het manifest.',
	'ElggPluginPackage:InvalidPlugin:InvalidDependency' => 'Het manifest bevat een ongeldig afhankelijkheidtype "%s".',
	'ElggPluginPackage:InvalidPlugin:InvalidProvides' => 'Het manifest bevat een ongeldig aanbodtype "%s".',
	'ElggPluginPackage:InvalidPlugin:CircularDep' => '100%
Ongeldig %s afhankelijkheid "%s" in plugin %s. Let op: plugins kunnen niet conflicteren met, of afhankelijk zijn van iets dat ze zelf bieden!',
	'ElggPlugin:Exception:CannotIncludeFile' => 'Kan %s niet laden voor plugin %s (guid: %s) in %s. Controleer de rechten!',
	'ElggPlugin:Exception:CannotRegisterViews' => 'Kan de views-map niet openen van plugin %s (guid: %s) in %s. Controleer de rechten!',
	'ElggPlugin:Exception:NoID' => 'Geen ID voor plugin-guid %s!',
	'PluginException:NoPluginName' => "De pluginnaam kon niet worden gevonden",
	'PluginException:ParserError' => 'Fout tijdens het lezen van de manifest met API-versie %s in plugin %s',
	'PluginException:NoAvailableParser' => 'Kan geen parser vinden voor manifest API-versie %s in plugin %s.',
	'PluginException:ParserErrorMissingRequiredAttribute' => "Ontbrekend verplicht '%s' attribuut in manifest van plugin %s.",
	'ElggPlugin:InvalidAndDeactivated' => '%s is een ongeldige plugin. Hij is daarom uitgeschakeld.',

	'ElggPlugin:Dependencies:Requires' => 'Vereist',
	'ElggPlugin:Dependencies:Suggests' => 'Adviseert',
	'ElggPlugin:Dependencies:Conflicts' => 'Conflicteert',
	'ElggPlugin:Dependencies:Conflicted' => 'Geconflicteerd',
	'ElggPlugin:Dependencies:Provides' => 'Biedt',
	'ElggPlugin:Dependencies:Priority' => 'Prioriteit',

	'ElggPlugin:Dependencies:Elgg' => 'Elgg-versie',
	'ElggPlugin:Dependencies:PhpVersion' => 'PHP-versie',
	'ElggPlugin:Dependencies:PhpExtension' => 'PHP-module: %s',
	'ElggPlugin:Dependencies:PhpIni' => 'Instelling van PHP-ini: %s',
	'ElggPlugin:Dependencies:Plugin' => 'Plugin: %s',
	'ElggPlugin:Dependencies:Priority:After' => 'Na %s',
	'ElggPlugin:Dependencies:Priority:Before' => 'Voor %s',
	'ElggPlugin:Dependencies:Priority:Uninstalled' => '%s is niet geïnstalleerd',
	'ElggPlugin:Dependencies:Suggests:Unsatisfied' => 'Ontbreekt',

	'ElggPlugin:Dependencies:ActiveDependent' => 'Er zijn plugins die afhankelijk zijn van %s. Je moet eerst de volgende plugins uitschakelen voordat je deze kunt uitschakelen: %s',

	'ElggMenuBuilder:Trees:NoParents' => 'Menu items gevonden zonder bovenliggende menu items om ze aan te linken',
	'ElggMenuBuilder:Trees:OrphanedChild' => 'Menu item [%s] gevonden met een ontbrekend bovenliggend menu item [%s]',
	'ElggMenuBuilder:Trees:DuplicateChild' => 'Dubbele registratie gevonden voor menu item [%s]',

	'RegistrationException:EmptyPassword' => 'De wachtwoordvelden mogen niet leeg zijn!',
	'RegistrationException:PasswordMismatch' => 'Wachtwoorden moeten gelijk zijn',
	'LoginException:BannedUser' => 'Je account is geblokkeerd. Je kunt je daarom niet aanmelden.',
	'LoginException:UsernameFailure' => 'We konden je niet aanmelden. Controleer je gebruikersnaam.',
	'LoginException:PasswordFailure' => 'We konden je niet aanmelden. Controleer je wachtwoord.',
	'LoginException:AccountLocked' => 'Je account is geblokkeerd wegens te veel mislukte aanmeldpogingen.',
	'LoginException:ChangePasswordFailure' => 'Huidige wachtwoord incorrect.',
	'LoginException:Unknown' => 'We konden je niet aanmelden vanwege een onbekende fout.',

	'UserFetchFailureException' => 'Kan voor user_guid [%s] niet de rechten nakijken omdat de gebruiker niet bestaat.',

	'deprecatedfunction' => 'Waarschuwing: Deze code gebruikt de niet meer gebruikte functies \'%s\' en is niet compatibel met deze versie van Elgg. ',

	'pageownerunavailable' => 'Waarschuwing: De pagina-eigenaar %d is niet toegankelijk!',
	'viewfailure' => 'Er is een interne fout in de view %s',
	'view:missing_param' => "De vereiste parameter '%s' mist in de weergave %s",
	'changebookmark' => 'Wijzig je favoriet/bladwijzer voor deze pagina',
	'noaccess' => 'De inhoud is verwijderd, is ongeldig of je hebt geen rechten om die te mogen bekijken.',
	'error:missing_data' => 'Er missen enkele gegevens in je verzoek',
	'save:fail' => 'Er ging iets mis bij het opslaan van je gegevens',
	'save:success' => 'Je gegevens zijn opgeslagen',

	'error:default:title' => 'Oeps...',
	'error:default:content' => 'Oeps... er ging iets mis.',
	'error:400:title' => 'Het verzoek is onjuist',
	'error:400:content' => 'Sorry, Het verzoek is onjuist of onvolledig',
	'error:403:title' => 'Verboden',
	'error:403:content' => 'Sorry. Je hebt geen toestemming om de opgevraagde pagina te bezoeken.',
	'error:404:title' => 'Pagina niet gevonden',
	'error:404:content' => 'Sorry. We konden de pagina die je opvroeg niet vinden.',

	'upload:error:ini_size' => 'Het bestand dat je wilt uploaden is te groot.',
	'upload:error:form_size' => 'Het bestand dat je wilt uploaden is te groot.',
	'upload:error:partial' => 'Het bestand is niet volledig geüploadet.',
	'upload:error:no_file' => 'Je hebt geen bestand geselecteerd',
	'upload:error:no_tmp_dir' => 'Het geüploade bestand kan niet opgeslagen worden.',
	'upload:error:cant_write' => 'Het geüploade bestand kan niet opgeslagen worden.',
	'upload:error:extension' => 'Het geüploade bestand kan niet opgeslagen worden.',
	'upload:error:unknown' => 'De bestandsupload is helaas mislukt.',


/**
 * User details
 */

	'name' => "Weergavenaam",
	'email' => "E-mailadres",
	'username' => "Gebruikersnaam",
	'loginusername' => "Gebruikersnaam of e-mailadres",
	'password' => "Wachtwoord",
	'passwordagain' => "Wachtwoord (nogmaals, voor de zekerheid)",
	'admin_option' => "Wil je deze gebruiker sitebeheerder maken? De gebruiker heeft dan alle rechten op de site.",

/**
 * Access
 */

	'PRIVATE' => "Privé",
	'LOGGED_IN' => "Aangemelde gebruikers",
	'PUBLIC' => "Publiek",
	'LOGGED_OUT' => "Uitgelogde leden",
	'access:friends:label' => "Vrienden",
	'access' => "Toegang",
	'access:overridenotice' => "De inhoud van deze groep is alléén toegankelijk voor leden.",
	'access:limited:label' => "Gelimiteerd",
	'access:help' => "Het toegangsniveau",
	'access:read' => "Toegang",
	'access:write' => "Schrijftoegang",
	'access:admin_only' => "Alleen voor beheerders",
	'access:missing_name' => "Ontbrekend naam voor toegangsniveau",
	'access:comments:change' => "Deze reacties zijn op dit moment zichtbaar voor een beperkte groep gebruikers. Bedenk goed met wie je dit wilt delen.",

/**
 * Dashboard and widgets
 */

	'dashboard' => "Dashboard",
	'dashboard:nowidgets' => "Je dashboard biedt je de mogelijkheid om activiteiten en inhoud die belangrijk is voor jou is te volgen.",

	'widgets:add' => 'Voeg widgets toe',
	'widgets:add:description' => "Klik op een widgetknop om de widget aan jouw pagina toe te voegen.",
	'widgets:panel:close' => "Sluit widgets paneel",
	'widgets:position:fixed' => '(Vaste positie op pagina)',
	'widget:unavailable' => 'Je hebt deze widget al toegevoegd',
	'widget:numbertodisplay' => 'Aantal items om weer te geven',

	'widget:delete' => 'Verwijder %s',
	'widget:edit' => 'Pas de widget aan jouw wensen aan',

	'widgets' => "Widgets",
	'widget' => "Widget",
	'item:object:widget' => "Widgets",
	'widgets:save:success' => "De widget is succesvol opgeslagen.",
	'widgets:save:failure' => "Er ging iets mis tijdens het opslaan van je widget. Probeer het nog een keer.",
	'widgets:add:success' => "De widget is toegevoegd.",
	'widgets:add:failure' => "De widget kon niet worden toegevoegd.",
	'widgets:move:failure' => "De nieuwe widgetpositie kon niet worden opgeslagen.",
	'widgets:remove:failure' => "De widget kan niet worden verwijderd",

/**
 * Groups
 */

	'group' => "Groep",
	'item:group' => "Groepen",

/**
 * Users
 */

	'user' => "Gebruiker",
	'item:user' => "Gebruikers",

/**
 * Friends
 */

	'friends' => "Vrienden",
	'friends:yours' => "Jouw vrienden",
	'friends:owned' => "Vrienden van %s",
	'friend:add' => "Voeg toe als vriend",
	'friend:remove' => "Verwijder vriend",

	'friends:add:successful' => "Je hebt %s succesvol toegevoegd als vriend.",
	'friends:add:failure' => "We konden %s niet toevoegen als vriend. Probeer het nogmaals.",

	'friends:remove:successful' => "Je hebt %s succesvol verwijderd als vriend.",
	'friends:remove:failure' => "We konden %s niet verwijderen als vriend. Probeer het nogmaals.",

	'friends:none' => "Deze gebruiker heeft nog niemand toegevoegd als vriend.",
	'friends:none:you' => "Je hebt nog niemand toegevoegd als vriend!",

	'friends:none:found' => "Geen vrienden gevonden.",

	'friends:of:none' => "Deze gebruiker is nog door niemand toegevoegd als vriend. ",
	'friends:of:none:you' => "Nog niemand heeft jou als vriend toegevoegd. Om beter vindbaar te zijn raden we je aan om je profiel in of aan te vullen, en om content te plaatsen: discussies, blogs etc.",

	'friends:of:owned' => "Mensen die %s als vriend hebben",

	'friends:of' => "Vrienden van",
	'friends:collections' => "Vriendenlijsten",
	'collections:add' => "Nieuwe lijst",
	'friends:collections:add' => "Nieuwe lijst met vrienden",
	'friends:addfriends' => "Voeg vrienden toe",
	'friends:collectionname' => "Lijstnaam",
	'friends:collectionfriends' => "Vrienden in de lijst",
	'friends:collectionedit' => "Bewerk deze lijst",
	'friends:nocollections' => "Je hebt nog geen lijst.",
	'friends:collectiondeleted' => "Je lijst is verwijderd.",
	'friends:collectiondeletefailed' => "We konden je lijst niet verwijderen. Mogelijk heb je geen toegang, of er was een ander probleem.",
	'friends:collectionadded' => "Je lijst werd succesvol aangemaakt",
	'friends:nocollectionname' => "Je moet je lijst een naam geven voordat die opgeslagen kan worden.",
	'friends:collections:members' => "Leden in de lijst",
	'friends:collections:edit' => "Bewerk lijst",
	'friends:collections:edited' => "Lijst bijgewerkt",
	'friends:collection:edit_failed' => 'De lijst kon niet worden opgeslagen.',

	'friendspicker:chararray' => 'ABCDEFGHIJKLMNOPQRSTUVWXYZ',

	'avatar' => 'Avatar',
	'avatar:noaccess' => "Je hebt geen rechten om de avatar van deze gebruiker te bewerken.",
	'avatar:create' => 'Maak je avatar',
	'avatar:edit' => 'Bewerk avatar',
	'avatar:preview' => 'Voorbeeld',
	'avatar:upload' => 'Upload een nieuwe avatar',
	'avatar:current' => 'Huidige avatar',
	'avatar:remove' => 'Verwijder je avatar en gebruik het standaard icoon',
	'avatar:crop:title' => 'Avatar bijsnijden',
	'avatar:upload:instructions' => "Je avatar wordt weergegeven op verschillende plaatsen op de site. Je kunt je avatar zo vaak als je wilt vervangen. (Ondersteunde bestandsformaten: GIF, JPG of PNG)",
	'avatar:create:instructions' => 'Hieronder kun je de avatar aanpassen door hem in een vierkant bij te snijden. Een voorbeeld zal hiernaast verschijnen. Zodra je tevreden bent met het voorbeeld klik je op de knop \'Maak avatar\'. Deze aangepaste versie zal worden gebruikt op verschillende plaatsen op de site en is zichtbaar voor andere gebruikers.',
	'avatar:upload:success' => 'Avatar succesvol geüpload',
	'avatar:upload:fail' => 'Upload van avatar mislukt',
	'avatar:resize:fail' => 'Schalen van de avatar mislukt',
	'avatar:crop:success' => 'Bijsnijden van de avatar succesvol',
	'avatar:crop:fail' => 'Bijsnijden van de avatar mislukt',
	'avatar:remove:success' => 'Avatar succesvol verwijderd',
	'avatar:remove:fail' => 'Avatar verwijderen is mislukt',

	'profile:edit' => 'Bewerk profiel',
	'profile:aboutme' => "Over mij",
	'profile:description' => "Over mij",
	'profile:briefdescription' => "Korte omschrijving",
	'profile:location' => "Locatie",
	'profile:skills' => "Vaardigheden",
	'profile:interests' => "Interesses",
	'profile:contactemail' => "Contact e-mailadres",
	'profile:phone' => "Telefoon",
	'profile:mobile' => "Mobiele telefoon",
	'profile:website' => "Website",
	'profile:twitter' => "Twitter gebruikersnaam",
	'profile:saved' => "Je profiel is succesvol opgeslagen.",

	'profile:field:text' => 'Korte tekst',
	'profile:field:longtext' => 'Groot tekstveld',
	'profile:field:tags' => 'Tags',
	'profile:field:url' => 'Webadres',
	'profile:field:email' => 'E-mailadres',
	'profile:field:location' => 'Locatie',
	'profile:field:date' => 'Datum',

	'admin:appearance:profile_fields' => 'Bewerk profielvelden',
	'profile:edit:default' => 'Bewerk profielvelden',
	'profile:label' => "Profiellabel",
	'profile:type' => "Profieltype",
	'profile:editdefault:delete:fail' => 'Verwijderen van het profielveld is mislukt',
	'profile:editdefault:delete:success' => 'Standaard profielitem verwijderd!',
	'profile:defaultprofile:reset' => 'Standaard systeemprofiel herstellen',
	'profile:resetdefault' => 'Standaardprofiel herstellen',
	'profile:resetdefault:confirm' => 'Weet je zeker dat je de aangepaste profielvelden wilt verwijderen?',
	'profile:explainchangefields' => "Je kunt de bestaande profielvelden vervangen met die van jou. Dit doe je met behulp van onderstaand formulier.

Geef het nieuwe profielveld een label, bijvoorbeeld: 'Favoriete team'. Selecteer vervolgens het veldtype, bijvoorbeeld: tekst, url, tags. Klik daarna op de knop 'Toevoegen'. Om de velden te sorteren sleep je ze met het handvat naast het label. Voor het bewerken van het label klik je op de tekst van het label om het bewerkbaar te maken.

Je kunt op elk moment terugkeren naar het standaardprofiel, maar dan gaat alle informatie die al ingevoerd was in aangepaste velden op de profielpagina's verloren.",
	'profile:editdefault:success' => 'Item succesvol toegevoegd aan het standaardprofiel
',
	'profile:editdefault:fail' => 'Het standaardprofiel kon niet worden opgeslagen',
	'profile:field_too_long' => 'Je profielinformatie kon niet worden opgeslagen omdat de sectie \'%s\' te lang is.',
	'profile:noaccess' => "Je hebt onvoldoende rechten om dit profiel te bewerken",
	'profile:invalid_email' => '%s moet een geldig e-mailadres zijn.',


/**
 * Feeds
 */
	'feed:rss' => 'Abonneer je op de RSS-feed',
/**
 * Links
 */
	'link:view' => 'Bekijk link',
	'link:view:all' => 'Bekijk alles',


/**
 * River
 */
	'river' => "River",
	'river:friend:user:default' => "%s is nu bevriend met %s",
	'river:update:user:avatar' => '%s heeft een nieuwe avatar',
	'river:update:user:profile' => '%s heeft zijn profiel bijgewerkt',
	'river:noaccess' => 'Je hebt geen toegang tot dit item.',
	'river:posted:generic' => '%s plaatste',
	'riveritem:single:user' => 'een gebruiker',
	'riveritem:plural:user' => 'sommige gebruikers',
	'river:ingroup' => 'in de groep %s',
	'river:none' => 'Geen activiteit',
	'river:update' => 'Update van %s',
	'river:delete' => 'Verwijder deze activiteit',
	'river:delete:success' => 'Het river-item is verwijderd',
	'river:delete:fail' => 'Het river-item kon niet worden verwijderd',
	'river:subject:invalid_subject' => 'Ongeldige gebruiker',
	'activity:owner' => 'Bekijk activiteit',

	'river:widget:title' => "Activiteit",
	'river:widget:description' => "Toon de laatste activiteit",
	'river:widget:type' => "Activiteittype",
	'river:widgets:friends' => 'Activiteit van vrienden',
	'river:widgets:all' => 'Alle activiteit op de site',

/**
 * Notifications
 */
	'notifications:usersettings' => "Notificatie-instellingen",
	'notification:method:email' => 'E-mail',

	'notifications:usersettings:save:ok' => "Je notificatie-instellingen zijn succesvol opgeslagen.",
	'notifications:usersettings:save:fail' => "Er is een fout opgetreden tijdens het opslaan van je notificatie-instellingen.",

	'notification:subject' => 'Notificatie over \'%s\'',
	'notification:body' => 'Bekijk de nieuwe activiteit op %s',

/**
 * Search
 */

	'search' => "Zoeken",
	'searchtitle' => "Zoeken: %s",
	'users:searchtitle' => "Zoeken naar gebruikers: %s",
	'groups:searchtitle' => "Zoeken naar groepen: %s",
	'advancedsearchtitle' => "%s gevonden met %s",
	'notfound' => "Geen resultaten gevonden.",
	'next' => "Volgende",
	'previous' => "Vorige",

	'viewtype:change' => "Wijzig de wijze van weergave",
	'viewtype:list' => "Lijstweergave",
	'viewtype:gallery' => "Galerij",

	'tag:search:startblurb' => "Items gevonden met '%s':",

	'user:search:startblurb' => "Gebruikers gevonden met '%s':",
	'user:search:finishblurb' => "Klik hier om meer te zien!",

	'group:search:startblurb' => "Groepen met '%s':",
	'group:search:finishblurb' => "Klik hier om meer te zien! ",
	'search:go' => 'Ga',
	'userpicker:only_friends' => 'Alleen vrienden',

/**
 * Account
 */

	'account' => "Account",
	'settings' => "Instellingen",
	'tools' => "Tools",
	'settings:edit' => 'Bewerk instellingen',

	'register' => "Registreer",
	'registerok' => "Je hebt je succesvol geregistreerd op %s.",
	'registerbad' => "Je registratie is niet gelukt vanwege een onbekende fout.",
	'registerdisabled' => "Je kunt je op dit moment niet registreren.",
	'register:fields' => 'Alle velden zijn verplicht',

	'registration:notemail' => 'Het opgegeven e-mailadres lijkt niet te kloppen. Het e-mailadres moet het format aaa@bbbb.ccc hebben!',
	'registration:userexists' => 'Deze gebruikersnaam bestaat al.',
	'registration:usernametooshort' => 'Je gebruikersnaam moet minimaal %u karakters lang zijn.',
	'registration:usernametoolong' => 'Je gebruikersnaam is te lang. Je kunt maximaal %u karakters gebruiken.',
	'registration:passwordtooshort' => 'Het wachtwoord moet minimaal %u karakters lang zijn.',
	'registration:dupeemail' => 'Dit e-mailadres is al geregistreerd.',
	'registration:invalidchars' => 'Sorry, je gebruikersnaam bevat het volgende ongeldige karakter: %s 
De volgende karakters zijn niet toegestaan: %s',
	'registration:emailnotvalid' => 'Sorry, het opgegeven e-mailadres is ongeldig op dit systeem',
	'registration:passwordnotvalid' => 'Sorry, het opgegeven wachtwoord is ongeldig op dit systeem',
	'registration:usernamenotvalid' => 'Sorry, de opgegeven gebruikersnaam is ongeldig op dit systeem',

	'adduser' => "Gebruiker toevoegen",
	'adduser:ok' => "Nieuwe gebruiker is succesvol aangemaakt.",
	'adduser:bad' => "De nieuwe gebruiker kon niet worden aangemaakt.",

	'user:set:name' => "Instellingen van accountnaam",
	'user:name:label' => "Mijn weergavenaam",
	'user:name:success' => "Je weergavenaam is succesvol gewijzigd.",
	'user:name:fail' => "Er is een fout opgetreden tijdens het wijzigen van je weergavenaam.",

	'user:set:password' => "Accountwachtwoord",
	'user:current_password:label' => 'Huidige wachtwoord',
	'user:password:label' => "Je nieuwe wachtwoord",
	'user:password2:label' => "Nogmaals je nieuwe wachtwoord",
	'user:password:success' => "Wachtwoord gewijzigd",
	'user:password:fail' => "Er is een fout opgetreden tijdens het wijzigen van je wachtwoord.",
	'user:password:fail:notsame' => "De twee wachtwoorden komen niet overeen!",
	'user:password:fail:tooshort' => "Het wachtwoord is te kort!",
	'user:password:fail:incorrect_current_password' => 'Het opgegeven huidige wachtwoord is onjuist.',
	'user:changepassword:unknown_user' => 'Ongeldige gebruiker',
	'user:changepassword:change_password_confirm' => 'Hiermee wijzig je je wachtwoord.',

	'user:set:language' => "Taalinstelling",
	'user:language:label' => "Jouw taal",
	'user:language:success' => "Je taalinstelling is gewijzigd.",
	'user:language:fail' => "Er is een fout opgetreden tijdens het wijzigen van je taalinstelling.",

	'user:username:notfound' => 'Gebruikersnaam %s niet gevonden.',

	'user:password:lost' => 'Wachtwoord vergeten',
	'user:password:changereq:success' => 'De aanvraag voor een nieuw wachtwoord is gelukt. Er wordt een e-mail verstuurd.',
	'user:password:changereq:fail' => 'Er kan geen nieuw wachtwoord aangevraagd worden.',

	'user:password:text' => 'Om een nieuw wachtwoord aan te vragen vul je hieronder je gebruikersnaam of e-mailadres In. Klik daarna op de knop \'Aanvragen\'.',

	'user:persistent' => 'Onthoud mij',

	'walled_garden:welcome' => 'Welkom bij',

/**
 * Administration
 */
	'menu:page:header:administer' => 'Beheer',
	'menu:page:header:configure' => 'Configureer',
	'menu:page:header:develop' => 'Ontwikkel',
	'menu:page:header:default' => 'Andere',

	'admin:view_site' => 'Bekijk website',
	'admin:loggedin' => 'Aangemeld als %s',
	'admin:menu' => 'Menu',

	'admin:configuration:success' => "Je instellingen zijn opgeslagen.",
	'admin:configuration:fail' => "Je instellingen zijn niet opgeslagen.",
	'admin:configuration:dataroot:relative_path' => 'Kan \'%s\' niet als datamap opslaan, omdat het geen absoluut pad is.',
	'admin:configuration:default_limit' => 'Het aantal items per pagina moet minstens 1 zijn.',

	'admin:unknown_section' => 'Ongeldige beheersectie.',

	'admin' => "Beheer",
	'admin:description' => "Het beheerpaneel maakt het mogelijk het hele systeem te beheren: van gebruikersbeheer tot hoe plugins zich gedragen. Kies een optie om te beginnen.",

	'admin:statistics' => "Statistieken",
	'admin:statistics:overview' => 'Overzicht',
	'admin:statistics:server' => 'Serverinformatie',
	'admin:statistics:cron' => 'Cron',
	'admin:cron:record' => 'Laatste Cron Jobs',
	'admin:cron:period' => 'Cron periode',
	'admin:cron:friendly' => 'Laatst afgerond',
	'admin:cron:date' => 'Datum en tijd',

	'admin:appearance' => 'Uiterlijk',
	'admin:administer_utilities' => 'Hulpmiddelen',
	'admin:develop_utilities' => 'Hulpmiddelen',
	'admin:configure_utilities' => 'Hulpmiddelen',
	'admin:configure_utilities:robots' => 'Robots.txt',

	'admin:users' => "Gebruikers",
	'admin:users:online' => 'Op dit moment online',
	'admin:users:newest' => 'Nieuwste',
	'admin:users:admins' => 'Beheerders',
	'admin:users:add' => 'Nieuwe gebruiker',
	'admin:users:description' => "Dit beheerpaneel maakt het mogelijk om gebruikersinstellingen te wijzigen. Kies hieronder een optie om te beginnen.",
	'admin:users:adduser:label' => "Klik hier om een nieuwe gebruiker toe te voegen.",
	'admin:users:opt:linktext' => "Configureer gebruikers.",
	'admin:users:opt:description' => "Configureer gebruikers- en accountinformatie",
	'admin:users:find' => 'Zoek',

	'admin:administer_utilities:maintenance' => 'Onderhoudsmodus',
	'admin:upgrades' => 'Upgrades',

	'admin:settings' => 'Instellingen',
	'admin:settings:basic' => 'Basisinstellingen',
	'admin:settings:advanced' => 'Geavanceerde instellingen',
	'admin:site:description' => "Via dit beheerpaneel kun je de algemene instellingen van de site beheren. Kies een optie om te beginnen.",
	'admin:site:opt:linktext' => "Configureer site",
	'admin:settings:in_settings_file' => 'Deze instelling configureer je in settings.php',

	'admin:legend:security' => 'Veiligheid',
	'admin:site:secret:intro' => 'Elgg gebruikt een sleutel om veiligheidstokens voor verschillende doeleinden te genereren. ',
	'admin:site:secret_regenerated' => "Het 'sitegeheim' is opnieuw gegenereerd. ",
	'admin:site:secret:regenerate' => "Genereer het 'sitegeheim' opnieuw",
	'admin:site:secret:regenerate:help' => "Let op: als je het 'sitegeheim' opnieuw laat genereren, dan kunnen sommige gebruikers daar wat hinder van ondervinden. De tokens die in 'Onthoud mij'-cookies, e-mailvalidatie-aanvragen, validatiecodes en meer zit worden dan opnieuw gemaakt.",
	'site_secret:current_strength' => 'Sterkte van de sleutel',
	'site_secret:strength:weak' => "Zwak",
	'site_secret:strength_msg:weak' => "We raden je ten zeerste aan om je 'sitegeheim' opnieuw te genereren!",
	'site_secret:strength:moderate' => "Middelmatig",
	'site_secret:strength_msg:moderate' => "We raden je ten zeerste aan om je 'sitegeheim' opnieuw te genereren, zodat je de meeste veiligheid voor je site hebt.",
	'site_secret:strength:strong' => "Sterk",
	'site_secret:strength_msg:strong' => "Jouw 'sitegeheim' is sterk genoeg. Je hoeft het niet opnieuw te genereren.",

	'admin:dashboard' => 'Dashboard',
	'admin:widget:online_users' => 'Online gebruikers',
	'admin:widget:online_users:help' => 'Toont een lijst met gebruikers die nu op de site zijn',
	'admin:widget:new_users' => 'Nieuwe gebruikers',
	'admin:widget:new_users:help' => 'Toon de nieuwste gebruikers',
	'admin:widget:banned_users' => 'Gebande gebruikers',
	'admin:widget:banned_users:help' => 'Toon de gebande gebruikers',
	'admin:widget:content_stats' => 'Inhoud statistieken',
	'admin:widget:content_stats:help' => 'Blijf op de hoogte van de inhoud die door de gebruikers is gemaakt',
	'admin:widget:cron_status' => 'Cron status',
	'admin:widget:cron_status:help' => 'Toont de status van de laatste afronding van de cron jobs',
	'widget:content_stats:type' => 'Type inhoud',
	'widget:content_stats:number' => 'Aantal',

	'admin:widget:admin_welcome' => 'Welkom',
	'admin:widget:admin_welcome:help' => "Een korte introductie op het beheerdeel van Elgg",
	'admin:widget:admin_welcome:intro' =>
'Welkom in Elgg! Op dit moment kijk je naar het beheerdersdashboard. Dit is makkelijk om te zien wat er op je site gebeurt.',

	'admin:widget:admin_welcome:admin_overview' =>
"Navigatie door het beheerders gedeelte is mogelijk via de menu's aan e rechterkant. Het is opgedeeld in drie secties:
<dl>
<dt>Beheer</dt><dd>Dagelijkse taken zoals de controle op gemelde inhoud, het controleren wie er online is, en bekijken van statistieken.</dd>
<dt>Configureer</dt><dd>Gelegenheid taken, zoals het instellen van de naam van de site of het activeren van een plugin.</dd>
<dt>Ontwikkel</dt><dd>Voor ontwikkelaars die plugin maken of themes ontwikkelen. (Vereist een ontwikkelaars plugin.)</dd>
</dl>",

	// argh, this is ugly
	'admin:widget:admin_welcome:outro' => '<br>Controleer de links onderaan de pagina voor meer informatie en bedankt voor het gebruik van Elgg!',

	'admin:widget:control_panel' => 'Configuratiescherm',
	'admin:widget:control_panel:help' => "Biedt snelle toegang tot veelgebruikte opties",

	'admin:cache:flush' => 'Wis de caches',
	'admin:cache:flushed' => "De sitecache is gewist",

	'admin:footer:faq' => 'Veelgestelde vragen voor beheerders',
	'admin:footer:manual' => 'Beheerdershandleiding',
	'admin:footer:community_forums' => 'Elgg communityforums',
	'admin:footer:blog' => 'Elgg blog',

	'admin:plugins:category:all' => 'Alle plugins',
	'admin:plugins:category:active' => 'Actieve plugins',
	'admin:plugins:category:inactive' => 'Uitgeschakelde plugins',
	'admin:plugins:category:admin' => 'Beheer',
	'admin:plugins:category:bundled' => 'Meegeleverd',
	'admin:plugins:category:nonbundled' => 'Niet meegeleverd',
	'admin:plugins:category:content' => 'Inhoud',
	'admin:plugins:category:development' => 'Ontwikkelaars',
	'admin:plugins:category:enhancement' => 'Uitbreidingen',
	'admin:plugins:category:api' => 'Services/API',
	'admin:plugins:category:communication' => 'Communicatie',
	'admin:plugins:category:security' => 'Beveiliging en spam',
	'admin:plugins:category:social' => 'Sociaal',
	'admin:plugins:category:multimedia' => 'Multimedia',
	'admin:plugins:category:theme' => 'Themes',
	'admin:plugins:category:widget' => 'Widgets',
	'admin:plugins:category:utility' => 'Hulpmiddelen',

	'admin:plugins:markdown:unknown_plugin' => 'Onbekende plugin.',
	'admin:plugins:markdown:unknown_file' => 'Onbekend bestand.',

	'admin:notices:could_not_delete' => 'Kon melding niet verwijderen',
	'item:object:admin_notice' => 'Bericht voor sitebeheerder',

	'admin:options' => 'Beheeropties',

/**
 * Plugins
 */

	'plugins:disabled' => 'Plugins worden niet geladen, omdat een bestand genaamd "disabled" in de mod-directory gevonden is.',
	'plugins:settings:save:ok' => "De instellingen voor de plugin '%s' zijn succesvol opgeslagen.",
	'plugins:settings:save:fail' => "Er is een fout opgetreden tijdens het opslaan van de instellingen voor de plugin '%s'.",
	'plugins:usersettings:save:ok' => "Gebruikersinstellingen voor de plugin '%s' zijn succesvol opgeslagen.",
	'plugins:usersettings:save:fail' => "Er is een fout opgetreden tijden het opslaan van de gebruikersinstellingen van de plugin '%s'.",
	'item:object:plugin' => 'Plugins',

	'admin:plugins' => "Plugins",
	'admin:plugins:activate_all' => 'Alles activeren',
	'admin:plugins:deactivate_all' => 'Alles deactiveren',
	'admin:plugins:activate' => 'Activeren',
	'admin:plugins:deactivate' => 'Deactiveren',
	'admin:plugins:description' => "Via dit beheerpaneel kun je de verschillende tools van de site beheren en configureren.",
	'admin:plugins:opt:linktext' => "Configureer tools",
	'admin:plugins:opt:description' => "Configureer de tools die zijn geïnstalleerd op de site.",
	'admin:plugins:label:id' => "ID",
	'admin:plugins:label:name' => "Naam",
	'admin:plugins:label:author' => "Auteur",
	'admin:plugins:label:copyright' => "Copyright",
	'admin:plugins:label:categories' => 'Categorieën',
	'admin:plugins:label:licence' => "Licentie",
	'admin:plugins:label:website' => "Website",
	'admin:plugins:label:info' => "Info",
	'admin:plugins:label:files' => "Bestanden",
	'admin:plugins:label:resources' => "Bronnen",
	'admin:plugins:label:screenshots' => "Schermafbeeldingen",
	'admin:plugins:label:repository' => "Code",
	'admin:plugins:label:bugtracker' => "Meld een probleem",
	'admin:plugins:label:donate' => "Doneer",
	'admin:plugins:label:moreinfo' => 'Meer informatie',
	'admin:plugins:label:version' => 'Versie',
	'admin:plugins:label:location' => 'Locatie',
	'admin:plugins:label:contributors' => 'Bijdragers',
	'admin:plugins:label:contributors:name' => 'Naam',
	'admin:plugins:label:contributors:email' => 'E-mailadres',
	'admin:plugins:label:contributors:website' => 'Website',
	'admin:plugins:label:contributors:username' => 'Community-gebruikersnaam',
	'admin:plugins:label:contributors:description' => 'Omschrijving',
	'admin:plugins:label:dependencies' => 'Afhankelijkheden',

	'admin:plugins:warning:unmet_dependencies' => 'Deze plugin heeft onvervulde afhankelijkheden en kan niet worden geactiveerd. Controleer de afhankelijkheden onder \'meer info\'.',
	'admin:plugins:warning:invalid' => '%s is geen geldige plugin voor Elgg. Controleer <a href="http://docs.elgg.org/Invalid_Plugin" target="_blank">de Elgg-documentatie</a> voor handige tips.',
	'admin:plugins:warning:invalid:check_docs' => 'Controleer <a href="http://learn.elgg.org/en/stable/appendix/faqs.html">de Elgg documentatie</a> voor tips met betrekking tot foutopsporing.',
	'admin:plugins:cannot_activate' => 'kan niet activeren',
	'admin:plugins:already:active' => 'De geselecteerde plugin(s) is/zijn al actief',
	'admin:plugins:already:inactive' => 'De geselecteerde plugin(s) is/zijn al inactief',

	'admin:plugins:set_priority:yes' => "%s herordend.",
	'admin:plugins:set_priority:no' => "Herordenen mislukt voor %s.",
	'admin:plugins:set_priority:no_with_msg' => "Herordenen mislukt voor %s. Fout: %s",
	'admin:plugins:deactivate:yes' => "%s uitgeschakeld.",
	'admin:plugins:deactivate:no' => "%s kon niet worden uitgeschakeld.",
	'admin:plugins:deactivate:no_with_msg' => "%s kon niet worden uitgeschakeld. Fout: %s",
	'admin:plugins:activate:yes' => "%s geactiveerd.",
	'admin:plugins:activate:no' => "%s kon niet worden geactiveerd.",
	'admin:plugins:activate:no_with_msg' => "%s kon niet worden uitgeschakeld. Fout: %s",
	'admin:plugins:categories:all' => 'Alle categorieën',
	'admin:plugins:plugin_website' => 'Plugin website',
	'admin:plugins:author' => '%s',
	'admin:plugins:version' => 'Versie %s',
	'admin:plugin_settings' => 'Plugin-instellingen',
	'admin:plugins:warning:unmet_dependencies_active' => 'Deze plugin is geactiveerd maar heeft onvervulde afhankelijkheden. Je kunt problemen ervaren. Bekijk \'meer informatie\' hieronder voor details.',

	'admin:plugins:dependencies:type' => 'Type',
	'admin:plugins:dependencies:name' => 'Naam',
	'admin:plugins:dependencies:expected_value' => 'Geteste waarde',
	'admin:plugins:dependencies:local_value' => 'Echte waarde',
	'admin:plugins:dependencies:comment' => 'Commentaar',

	'admin:statistics:description' => "Dit is een overzicht van onder andere gebruikersstatistieken van de site. Als je meer gedetailleerde informatie nodig hebt, is er een professionele beheerfunctie beschikbaar.",
	'admin:statistics:opt:description' => "Bekijk statistische gegevens over gebruikers en objecten op de site.",
	'admin:statistics:opt:linktext' => "Bekijk statistieken",
	'admin:statistics:label:basic' => "Basis sitestatistieken",
	'admin:statistics:label:numentities' => "Entities op de site",
	'admin:statistics:label:numusers' => "Aantal gebruikers",
	'admin:statistics:label:numonline' => "Aantal gebruikers online",
	'admin:statistics:label:onlineusers' => "Online gebruikers",
	'admin:statistics:label:admins'=>"Beheerders",
	'admin:statistics:label:version' => "Elgg-versie",
	'admin:statistics:label:version:release' => "Release",
	'admin:statistics:label:version:version' => "Versie",

	'admin:server:label:php' => 'PHP',
	'admin:server:label:web_server' => 'Webserver',
	'admin:server:label:server' => 'Server',
	'admin:server:label:log_location' => 'Locatie van log',
	'admin:server:label:php_version' => 'PHP-versie',
	'admin:server:label:php_ini' => 'Locatie van PHP-.inibestand',
	'admin:server:label:php_log' => 'PHP-log',
	'admin:server:label:mem_avail' => 'Geheugen beschikbaar',
	'admin:server:label:mem_used' => 'Geheugen gebruikt',
	'admin:server:error_log' => "Foutlog van webserver",
	'admin:server:label:post_max_size' => 'Maximale POST-grootte',
	'admin:server:label:upload_max_filesize' => 'Maximale grootte van uploadbestanden',
	'admin:server:warning:post_max_too_small' => '(PS: post_max_size moet groter zijn dan deze waarde om uploads van deze grootte te ondersteunen)',

	'admin:user:label:search' => "Gebruikers zoeken:",
	'admin:user:label:searchbutton' => "Zoek",

	'admin:user:ban:no' => "Kan gebruiker niet blokkeren",
	'admin:user:ban:yes' => "Gebruiker geblokkeerd.",
	'admin:user:self:ban:no' => "Je kunt jezelf niet blokkeren",
	'admin:user:unban:no' => "Kan gebruiker niet deblokkeren",
	'admin:user:unban:yes' => "Gebruiker gedeblokkeerd.",
	'admin:user:delete:no' => "Kan gebruiker niet verwijderen",
	'admin:user:delete:yes' => "De gebruiker %s is verwijderd",
	'admin:user:self:delete:no' => "Je kunt jezelf niet verwijderen",

	'admin:user:resetpassword:yes' => "Wachtwoord gereset, gebruiker op de hoogte gebracht.",
	'admin:user:resetpassword:no' => "Wachtwoord kon niet worden gereset.",

	'admin:user:makeadmin:yes' => "Gebruiker is nu een beheerder.",
	'admin:user:makeadmin:no' => "Gebruiker kon geen beheerder worden gemaakt.",

	'admin:user:removeadmin:yes' => "Gebruiker is geen beheerder meer.",
	'admin:user:removeadmin:no' => "We konden de beheerrechten van deze gebruiker niet verwijderen.",
	'admin:user:self:removeadmin:no' => "Je kunt jezelf de beheerrechten niet afnemen!",

	'admin:appearance:menu_items' => 'Menu-items',
	'admin:menu_items:configure' => 'Configureer items in het hoofdmenu',
	'admin:menu_items:description' => 'Selecteer welke menu-items je als hoofditems wilt zien. Ongebruikte items zullen worden toegevoegd aan "Meer" aan het einde van de lijst.',
	'admin:menu_items:hide_toolbar_entries' => 'Verwijder links uit het menu?',
	'admin:menu_items:saved' => 'Menu-items opgeslagen.',
	'admin:add_menu_item' => 'Voeg een eigen menu-item toe',
	'admin:add_menu_item:description' => 'Vul de weergavenaam en URL in om een eigen menu-item toe te voegen aan het navigatiemenu.',

	'admin:appearance:default_widgets' => 'Standaardwidgets',
	'admin:default_widgets:unknown_type' => 'Onbekend widgettype',
	'admin:default_widgets:instructions' => 'Plaats, verwijder, positioneer en configureer standaardwidgets voor de geselecteerde widgetpagina. Deze wijzigingen hebben alleen effect op nieuwe gebruikers.',

	'admin:robots.txt:instructions' => "Je kunt hieronder de robots.txt van de site bewerken.",
	'admin:robots.txt:plugins' => "Plugins zullen het volgende toevoegen aan de robots.txt:",
	'admin:robots.txt:subdir' => "De robots.txt-tool zal niet werken, omdat Elgg in een submap is geïnstalleerd.",
	'admin:robots.txt:physical' => "De robots.txt tool zal niet werken omdat er een fysiek robots.txt bestand aanwezig is.",

	'admin:maintenance_mode:default_message' => 'De site is offline in verband met onderhoud.',
	'admin:maintenance_mode:instructions' => 'Je kunt de onderhoudsmodus het beste alléén gebruiken als er sprake is van een upgrade, of als je grote veranderingen aan de site wilt aanbrengen. 
Wanneer de site in onderhoudsmodus is kunnen alleen sitebeheerders inloggen en de site bekijken!',
	'admin:maintenance_mode:mode_label' => 'Onderhoudsmodus',
	'admin:maintenance_mode:message_label' => 'Bericht dat gebruikers zien als de site in onderhoudsmodus is',
	'admin:maintenance_mode:saved' => 'De instellingen voor onderhoudsmodus zijn opgeslagen',
	'admin:maintenance_mode:indicator_menu_item' => 'De site is in onderhoudsmodus.',
	'admin:login' => 'Login voor sitebeheerder',

/**
 * User settings
 */

	'usersettings:description' => "Het paneel voor gebruikersinstellingen geeft je controle over al je persoonlijke instellingen: van gebruikersmanagement tot hoe plugins zijn geconfigureerd. Kies een optie om te beginnen.",

	'usersettings:statistics' => "Jouw statistieken",
	'usersettings:statistics:opt:description' => "Bekijk statistische gegevens van gebruikers en objecten op je site.",
	'usersettings:statistics:opt:linktext' => "Accountstatistieken",

	'usersettings:user' => "Jouw instellingen",
	'usersettings:user:opt:description' => "Hier kun je je gebruikersinstellingen configureren.",
	'usersettings:user:opt:linktext' => "Wijzig je instellingen",

	'usersettings:plugins' => "Plugins",
	'usersettings:plugins:opt:description' => "Configureer instellingen (als die er zijn) voor je actieve plugins.",
	'usersettings:plugins:opt:linktext' => "Configureer je plugins",

	'usersettings:plugins:description' => "Dit paneel staat je toe persoonlijke instellingen te maken voor plugins die door de sitebeheerder zijn geïnstalleerd.",
	'usersettings:statistics:label:numentities' => "Jouw inhoud",

	'usersettings:statistics:yourdetails' => "Jouw details",
	'usersettings:statistics:label:name' => "Volledige naam",
	'usersettings:statistics:label:email' => "E-mailadres",
	'usersettings:statistics:label:membersince' => "Lid sinds",
	'usersettings:statistics:label:lastlogin' => "Laatst aangemeld op",

/**
 * Activity river
 */

	'river:all' => 'Alle site-activiteit',
	'river:mine' => 'Mijn activiteit',
	'river:owner' => 'Activiteit van %s',
	'river:friends' => 'Activiteit van vrienden',
	'river:select' => 'Toon %s',
	'river:comments:more' => '+%u meer',
	'river:comments:all' => 'Bekijk alle %u reacties',
	'river:generic_comment' => 'reageerde op %s %s',

	'friends:widget:description' => "Toont een aantal van je vrienden.",
	'friends:num_display' => "Aantal vrienden om weer te geven",
	'friends:icon_size' => "Grootte van de avatar",
	'friends:tiny' => "Klein",
	'friends:small' => "Normaal",

/**
 * Icons
 */

	'icon:size' => "Grootte van de avatar",
	'icon:size:topbar' => "Bovenbalk",
	'icon:size:tiny' => "Extra klein",
	'icon:size:small' => "Klein",
	'icon:size:medium' => "Normaal",
	'icon:size:large' => "Groot",
	'icon:size:master' => "Extra groot",

/**
 * Generic action words
 */

	'save' => "Opslaan",
	'reset' => 'Wis',
	'publish' => "Publiceer",
	'cancel' => "Annuleren",
	'saving' => "Bezig met opslaan ...",
	'update' => "Wijzig",
	'preview' => "Voorbeeld",
	'edit' => "Bewerk",
	'delete' => "Verwijder",
	'accept' => "Accepteer",
	'reject' => "Afwijzen",
	'decline' => "Afwijzen",
	'approve' => "Toestaan",
	'activate' => "Activeren",
	'deactivate' => "Deactiveren",
	'disapprove' => "Afkeuren",
	'revoke' => "Intrekken",
	'load' => "Laden",
	'upload' => "Upload",
	'download' => "Download",
	'ban' => "Blokkeer",
	'unban' => "Deblokkeer",
	'banned' => "Geblokkeerd",
	'enable' => "Activeren",
	'disable' => "Deactiveren",
	'request' => "Aanvraag",
	'complete' => "Compleet",
	'open' => 'Open',
	'close' => 'Sluiten',
	'hide' => 'Verbergen',
	'show' => 'Tonen',
	'reply' => "Antwoord",
	'more' => 'Meer',
	'more_info' => 'Meer informatie',
	'comments' => 'Reacties',
	'import' => 'Import',
	'export' => 'Export',
	'untitled' => 'Geen titel',
	'help' => 'Help',
	'send' => 'Verstuur',
	'post' => 'Plaats',
	'submit' => 'Verstuur',
	'comment' => 'Reageer',
	'upgrade' => 'Upgrade',
	'sort' => 'Sorteer',
	'filter' => 'Filter',
	'new' => 'Nieuw',
	'add' => 'Voeg toe',
	'create' => 'Aanmaken',
	'remove' => 'Verwijder',
	'revert' => 'Herstel',

	'site' => 'Website',
	'activity' => 'Activiteit',
	'members' => 'Leden',
	'menu' => 'Menu',

	'up' => 'Omhoog',
	'down' => 'Omlaag',
	'top' => 'Boven',
	'bottom' => 'Beneden',
	'right' => 'Rechts',
	'left' => 'Links',
	'back' => 'Terug',

	'invite' => "Uitnodigen",

	'resetpassword' => "Wachtwoord resetten",
	'changepassword' => "Wachtwoord wijzigen",
	'makeadmin' => "Geef sitebeheerderrechten",
	'removeadmin' => "Trek sitebeheerderrechten in",

	'option:yes' => "Ja",
	'option:no' => "Nee",

	'unknown' => 'Onbekend',
	'never' => 'Nooit',

	'active' => 'Actief',
	'total' => 'Totaal',

	'ok' => 'OK',
	'any' => 'Welke dan ook',
	'error' => 'Fout',

	'other' => 'Andere',
	'options' => 'Opties',
	'advanced' => 'Geavanceerd',

	'learnmore' => "Klik hier voor meer informatie.",
	'unknown_error' => 'Onbekende fout',

	'content' => "inhoud",
	'content:latest' => 'Laatste activiteit',
	'content:latest:blurb' => 'Of klik hier om de laatste inhoud van de hele site te bekijken',

	'link:text' => 'bekijk link',

/**
 * Generic questions
 */

	'question:areyousure' => 'Weet je het zeker?',

/**
 * Status
 */

	'status' => 'Status',
	'status:unsaved_draft' => 'Niet-opgeslagen concept',
	'status:draft' => 'Concept',
	'status:unpublished' => 'Ongepubliceerd',
	'status:published' => 'Gepubliceerd',
	'status:featured' => 'Uitgelicht',
	'status:open' => 'Open',
	'status:closed' => 'Gesloten',

/**
 * Generic sorts
 */

	'sort:newest' => 'Nieuwste',
	'sort:popular' => 'Populair',
	'sort:alpha' => 'Alfabetisch',
	'sort:priority' => 'Prioriteit',

/**
 * Generic data words
 */

	'title' => "Titel",
	'description' => "Omschrijving",
	'tags' => "Tags",
	'all' => "Alle",
	'mine' => "Mijn",

	'by' => 'door',
	'none' => 'geen',

	'annotations' => "Opmerkingen",
	'relationships' => "Relaties",
	'metadata' => "Metadata",
	'tagcloud' => "Tag-cloud",

	'on' => 'Aan',
	'off' => 'Uit',

/**
 * Entity actions
 */

	'edit:this' => 'Bewerk dit',
	'delete:this' => 'Verwijder dit',
	'comment:this' => 'Reageer hierop',

/**
 * Input / output strings
 */

	'deleteconfirm' => "Weet je zeker dat je dit item wilt verwijderen?",
	'deleteconfirm:plural' => "Weet je zeker dat je deze items wilt verwijderen?",
	'fileexists' => "Er is reeds een bestand geüpload. Om het te vervangen selecteer het hieronder:",

/**
 * User add
 */

	'useradd:subject' => 'Gebruikersaccount aangemaakt',
	'useradd:body' => '%s,

Een gebruikers account is voor jou aangemaakt op %s. Om je aan te melden, klikt hier:

%s

En meld je aan met de volgende gegevens:

Gebruikersnaam: %s
Wachtwoord: %s

Als je bent aangemeld raden we je aan om je wachtwoord direct te wijzigen.',

/**
 * System messages
 */

	'systemmessages:dismiss' => "Klik om te verbergen",


/**
 * Import / export
 */

	'importsuccess' => "Importeren van data was succesvol",
	'importfail' => "OpenDD data importeren is mislukt.",

/**
 * Time
 */

	'friendlytime:justnow' => "zojuist",
	'friendlytime:minutes' => "%s minuten geleden",
	'friendlytime:minutes:singular' => "een minuut geleden",
	'friendlytime:hours' => "%s uren geleden",
	'friendlytime:hours:singular' => "een uur geleden",
	'friendlytime:days' => "%s dagen geleden",
	'friendlytime:days:singular' => "gisteren",
	'friendlytime:date_format' => 'j F Y @ G:i',

	'friendlytime:future:minutes' => "over %s minuten",
	'friendlytime:future:minutes:singular' => "zometeen",
	'friendlytime:future:hours' => "over %s uur",
	'friendlytime:future:hours:singular' => "over een uurtje",
	'friendlytime:future:days' => "over %s dagen",
	'friendlytime:future:days:singular' => "morgen",

	'date:month:01' => '%s januari',
	'date:month:02' => '%s februari',
	'date:month:03' => '%s maart',
	'date:month:04' => '%s april',
	'date:month:05' => '%s mei',
	'date:month:06' => '%s juni',
	'date:month:07' => '%s juli',
	'date:month:08' => '%s augustus',
	'date:month:09' => '%s september',
	'date:month:10' => '%s oktober',
	'date:month:11' => '%s november',
	'date:month:12' => '%s december',
	
	'date:month:short:01' => '%s Jan',
	'date:month:short:02' => '%s Feb',
	'date:month:short:03' => '%s Mrt',
	'date:month:short:04' => '%s Apr',
	'date:month:short:05' => '%s Mei',
	'date:month:short:06' => '%s Jun',
	'date:month:short:07' => '%s Jul',
	'date:month:short:08' => '%s Aug',
	'date:month:short:09' => '%s Sep',
	'date:month:short:10' => '%s Okt',
	'date:month:short:11' => '%s Nov',
	'date:month:short:12' => '%s Dec',

<<<<<<< HEAD
	'date:weekday:0' => 'Zondag',
	'date:weekday:1' => 'Maandag',
	'date:weekday:2' => 'Dinsdag',
	'date:weekday:3' => 'Woensdag',
	'date:weekday:4' => 'Donderdag',
	'date:weekday:5' => 'Vrijdag',
	'date:weekday:6' => 'Zaterdag',

	'date:weekday:short:0' => 'Zo',
	'date:weekday:short:1' => 'Ma',
	'date:weekday:short:2' => 'Di',
	'date:weekday:short:3' => 'Wo',
	'date:weekday:short:4' => 'Do',
	'date:weekday:short:5' => 'Vr',
	'date:weekday:short:6' => 'Za',

=======
	'date:weekday:0' => 'zondag',
	'date:weekday:1' => 'maandag',
	'date:weekday:2' => 'dinsdag',
	'date:weekday:3' => 'woensdag',
	'date:weekday:4' => 'donderdag',
	'date:weekday:5' => 'vrijdag',
	'date:weekday:6' => 'zaterdag',
	
>>>>>>> aa1cb040
	'interval:minute' => 'Elke minuut',
	'interval:fiveminute' => 'Elke vijf minuten',
	'interval:fifteenmin' => 'Elke vijftien minuten',
	'interval:halfhour' => 'Elk half uur',
	'interval:hourly' => 'Elk uur',
	'interval:daily' => 'Elke dag',
	'interval:weekly' => 'Elke week',
	'interval:monthly' => 'Elke maand',
	'interval:yearly' => 'Elk jaar',
	'interval:reboot' => 'Bij opnieuw opstarten',

/**
 * System settings
 */

	'installation:sitename' => "De naam van je site (bijvoorbeeld 'Mijn sociale netwerksite'):",
	'installation:sitedescription' => "Korte omschrijving van je site (optioneel)",
	'installation:wwwroot' => "De site-URL, gevolgd door een slash:",
	'installation:path' => "Het volledige pad naar de hoofdmap van de site op de schijf, gevolgd door een slash:",
	'installation:dataroot' => "Het volledige pad naar de map waar de uploads worden opgeslagen, gevolgd door een slash:",
	'installation:dataroot:warning' => "Je moet deze map handmatig aanmaken. Je plaatst de map <strong>buiten</strong> de mapstructuur van de Elgg-installatie!",
	'installation:sitepermissions' => "Het standaard toegangsniveau:",
	'installation:language' => "De standaardtaal voor de site:",
	'installation:debug' => "Debug mode geeft extra informatie die gebruikt kan worden om fouten te achterhalen. Let op: dit vertraagt het systeem! Gebruik dit alleen als je problemen ondervindt. ",
	'installation:debug:label' => "Logniveau:",
	'installation:debug:none' => 'Debug-mode uitschakelen (aanbevolen)',
	'installation:debug:error' => 'Alleen kritieke fouten weergeven',
	'installation:debug:warning' => 'Fouten en waarschuwingen weergeven',
	'installation:debug:notice' => 'Log alle fouten, waarschuwingen en mededelingen',
	'installation:debug:info' => 'Log alles',

	// Walled Garden support
	'installation:registration:description' => 'Registratie is standaard ingeschakeld. Je kunt dit uitschakelen als je niet wilt dat gebruikers zichzelf kunnen registreren.',
	'installation:registration:label' => 'Nieuwe gebruikers mogen zich registreren',
	'installation:walled_garden:description' => 'Maak van deze site een privénetwerk. Dit zorgt ervoor dat niet-aangemelde gebruikers niets kunnen zien van deze site, tenzij inhoud die geplaatst wordt specifiek publiekelijk is gedeeld.',
	'installation:walled_garden:label' => 'Alleen aangemelde gebruikers mogen pagina\'s zien.',

	'installation:view' => "Geeft de view op die standaard wordt gebruikt binnen de site, of laat het leeg voor de standaardview. Bij twijfel, laat de standaard staan!",

	'installation:siteemail' => "Site e-mailadres (dit wordt gebruikt voor het verzenden van systeem e-mails):",
	'installation:default_limit' => "Standaard aantal items per pagina",

	'admin:site:access:warning' => "Het wijzigen van de toegangsinstellingen is alleen van toepassing op nieuwe content.",
	'installation:allow_user_default_access:description' => "Als je dit aanvinkt hebben individuele gebruikers de mogelijkheid om hun eigen standaard toegangsniveau in te stellen. Dit kan anders zijn dan de standaardinstelling van de site.",
	'installation:allow_user_default_access:label' => "Gebruikers standaardtoegang toestaan",

	'installation:simplecache:description' => "De simple cache verhoogt de performance door statische content te cachen, waaronder sommige CSS- en Javascriptbestanden. Normaal gezien wil je dit aan hebben staan.",
	'installation:simplecache:label' => "Gebruik simple cache",

	'installation:minify:description' => "De 'simple cache' kan tevens de prestaties verbeteren door JavaScript- en CSS-bestanden te comprimeren. Dit vereist dat 'simple cache' aanstaat. ",
	'installation:minify_js:label' => "JavaScript comprimeren (aangeraden)",
	'installation:minify_css:label' => "CSS comprimeren (aangeraden)",

	'installation:htaccess:needs_upgrade' => "Je moet het bestand .htaccess zodanig wijzigen dat het pad geïnjecteerd wordt in de GET-parameter __elgg_uri (je kunt install/config/htaccess.dist als voorbeeld gebruiken).",
	'installation:htaccess:localhost:connectionfailed' => "Elgg kan niet zelf de rewrite-rules testen. Controleer dat curl werkt en dat er geen IP-restricties zijn die localhost connecties blokkeren.",

	'installation:systemcache:description' => "De systeemcache verlaagt de laadtijd van de Elgg-engine door data te cachen naar bestanden.",
	'installation:systemcache:label' => "Gebruik systeemcache (aanbevolen)",

	'admin:legend:system' => 'Systeem',
	'admin:legend:caching' => 'Caching',
	'admin:legend:content_access' => 'Toegang tot content',
	'admin:legend:site_access' => 'Toegang tot de site',
	'admin:legend:debug' => 'Debugging en loggen',

	'upgrading' => 'Bijwerken',
	'upgrade:core' => 'Je Elgg-installatie is bijgewerkt',
	'upgrade:unlock' => 'Ontgrendel upgrade',
	'upgrade:unlock:confirm' => "De database is geblokkeerd door een andere upgrade. Meerdere upgrades tegelijkertijd laten lopen is gevaarlijk. Je moet alleen verder gaan als je zeker weet dat er geen andere upgrade draait. Ontgrendelen?",
	'upgrade:locked' => "Upgrade is niet mogelijk: er loopt reeds een upgrade. Om de upgrade te ontgrendelen bezoek je de beheersectie.",
	'upgrade:unlock:success' => "Upgrade succesvol ontgrendeld",
	'upgrade:unable_to_upgrade' => 'Upgrade niet mogelijk.',
	'upgrade:unable_to_upgrade_info' =>
		'Deze installatie kan niet worden geüpgrade omdat er \'legacy views\' zijn ontdekt in de Elgg \'core views\' map. Deze views zijn verouderd en moeten worden verwijderd om Elgg correct te laten functioneren. Als je geen wijzigingen hebt gemaakt aan de Elgg-core kun je de map verwijderen en vervangen met de inhoud uit de laatste versie van Elgg, die je kunt vinden op <a href="http://elgg.org" target="_blank">elgg.org</a>.<br><br>

Als je meer gedetailleerde instructie wilt, ga je naar de <a href="http://learn.elgg.org/en/stable/admin/upgrading.html">documentatie \'Upgrading Elgg\'</a>. Als je hulp nodig hebt, plaats je je vraag op de <a href="http://community.elgg.org/pg/groups/discussion/" target="_blank">Community Support Forums</a>.',

	'update:twitter_api:deactivated' => 'Twitter API (voorheen Twitter Service) is uitgeschakeld tijdens de upgrade. Activeer deze zelf weer als het nodig is.',
	'update:oauth_api:deactivated' => 'OAuth API (voorheen OAuth Lib) is uitgeschakeld tijdens de upgrade. Activeer deze zelf weer als het nodig is.',
	'upgrade:site_secret_warning:moderate' => "We raden je ten zeerste aan om je 'sitegeheim' opnieuw te genereren! Zie ook: Configureren &gt; Instellingen &gt; Geavanceerd",
	'upgrade:site_secret_warning:weak' => "We raden je ten zeerste aan om je 'sitegeheim' opnieuw te genereren! Zie ook: Configureren &gt; Instellingen &gt; Geavanceerd",

	'deprecated:function' => '%s() is vervangen door %s()',

	'admin:pending_upgrades' => 'Er zijn belangrijke upgrades waar je beter nu meteen aandacht aan kunt schenken!',
	'admin:view_upgrades' => 'Bekijk de upgrades.',
	'item:object:elgg_upgrade' => 'Site-upgrades',
	'admin:upgrades:none' => 'De installatie is up-to-date!',

	'upgrade:item_count' => 'Er zijn <b>%s</b> zaken die geüpgrade moeten worden.',
	'upgrade:warning' => 'Let op: dit kan lang duren, als je een grote site hebt!',
	'upgrade:success_count' => 'Geüpgraded:',
	'upgrade:error_count' => 'Fouten:',
	'upgrade:river_update_failed' => 'Het updaten van de activiteitstroom voor het item met de ID %s is helaas niet gelukt.',
	'upgrade:timestamp_update_failed' => 'Het is helaas niet gelukt om de tijdsdatering voor het item met het ID %s te updaten.',
	'upgrade:finished' => 'Upgrade is voltooid.',
	'upgrade:finished_with_errors' => '<p>De upgrade is afgerond, maar er zijn fouten geconstateerd. Ververs de pagina en probeer de upgrade opnieuw uit te voeren.</p></p><br />Als de fouten zich opnieuw voordoen, kijk dan in je serverlog of daar een mogelijke oorzaak te vinden is. Je kunt bijstand krijgen bij het oplossen van de fout op de community van Elgg <a href="http://community.elgg.org/groups/profile/179063/elgg-technical-support">in de groep \'technisch(e) support\'</a>',

	// Strings specific for the comments upgrade
	'admin:upgrades:comments' => 'Reacties-upgrade',
	'upgrade:comment:create_failed' => 'Het is helaas niet gelukt om de reactie met ID %s om te zetten naar een entiteit.',
	'admin:upgrades:commentaccess' => 'Reactie toegankelijkheid upgrade',

	// Strings specific for the datadir upgrade
	'admin:upgrades:datadirs' => 'Upgrade van de datamap.',

	// Strings specific for the discussion reply upgrade
	'admin:upgrades:discussion_replies' => 'Upgrade van de discussiereactie',
	'discussion:upgrade:replies:create_failed' => 'Het is helaas niet gelukt om de discussiereactie met ID %s om te zetten naar een entiteit.',

/**
 * Welcome
 */

	'welcome' => "Welkom",
	'welcome:user' => 'Welkom %s',

/**
 * Emails
 */

	'email:from' => 'Van',
	'email:to' => 'Aan',
	'email:subject' => 'Titel',
	'email:body' => 'Bericht',

	'email:settings' => "E-mailinstellingen",
	'email:address:label' => "Jouw e-mailadres",

	'email:save:success' => "Het nieuwe e-mail adres is opgeslagen, en er wordt verificatie gevraagd.",
	'email:save:fail' => "Je nieuwe e-mailadres kon niet worden opgeslagen.",

	'friend:newfriend:subject' => "%s heeft jou toegevoegd als vriend!",
	'friend:newfriend:body' => "Hallo!

%s heeft jou toegevoegd als vriend.

Om zijn/haar profiel te bekijken klik je hier:

%s

---

Dit is een automatisch aangemaakt bericht. Je kunt hier niet op reageren. ",

	'email:changepassword:subject' => "Wachtwoord gewijzigd!",
	'email:changepassword:body' => "Beste %s,

Je wachtwoord is gewijzigd.",

	'email:resetpassword:subject' => "Wachtwoord reset!",
	'email:resetpassword:body' => "Beste %s,

Je wachtwoord is gereset naar: %s",

	'email:changereq:subject' => "Aanvraag om het wachtwoord te wijzigen.",
	'email:changereq:body' => "Beste %s,

Iemand (van het IP adres %s) heeft een wijziging van het wachtwoord voor dit account aangevraagd.

Indien jij deze persoon bent, klik dan op onderstaande link. In het andere geval kun je deze email negeren.

%s
",

/**
 * user default access
 */

	'default_access:settings' => "Je standaard toegangsniveau",
	'default_access:label' => "Standaardtoegang",
	'user:default_access:success' => "Je nieuwe standaard toegangsniveau is opgeslagen.",
	'user:default_access:failure' => "Je nieuwe standaard toegangsniveau is niet opgeslagen.",

/**
 * Comments
 */

	'comments:count' => "%s reacties",
	'item:object:comment' => 'Reacties',

	'river:comment:object:default' => '%s reageerde op %s',

	'generic_comments:add' => "Voeg een reactie toe",
	'generic_comments:edit' => "Reactie bewerken",
	'generic_comments:post' => "Plaats reactie",
	'generic_comments:text' => "Reactie",
	'generic_comments:latest' => "Laatste reacties",
	'generic_comment:posted' => "Je reactie is succesvol geplaatst.",
	'generic_comment:updated' => "De reactie is gewijzigd",
	'generic_comment:deleted' => "Je reactie is succesvol verwijderd.",
	'generic_comment:blank' => "Sorry, je moet wel wat invullen voordat we je reactie kunnen opslaan!",
	'generic_comment:notfound' => "Sorry, we konden de opgegeven reactie niet vinden.",
	'generic_comment:notfound_fallback' => "Sorry, we konden de opgegeven reactie niet vinden, maar we hebben je doorgestuurd naar de pagina waar de reactie is achtergelaten.",
	'generic_comment:notdeleted' => "Sorry, we konden deze reactie niet verwijderen.",
	'generic_comment:failure' => "Er is een fout opgetreden tijdens het opslaan van je reactie. Probeer het nogmaals.",
	'generic_comment:none' => 'Geen reacties',
	'generic_comment:title' => 'Reactie door %s',
	'generic_comment:on' => '%s op %s',
	'generic_comments:latest:posted' => 'plaatste een',

	'generic_comment:email:subject' => 'Er is een nieuwe reactie!',
	'generic_comment:email:body' => "Hoi!

Er is een nieuwe reactie op je item %s. De reactie die %s gaf is:

%s

Om te antwoorden of het originele item te zien, klik je hier:

%s

Wil je eerst het profiel van %s bekijken? Klik dan hier: %s

---

Dit is een automatisch aangemaakt bericht. Je kunt hier niet op reageren.",

/**
 * Entities
 */

	'byline' => 'Door %s',
	'byline:ingroup' => 'in de groep %s',
	'entity:default:strapline' => 'Aangemaakt op %s door %s',
	'entity:default:missingsupport:popup' => 'Deze entity kan niet correct worden weergegeven. Dit kan komen doordat er ondersteuning nodig is van een plugin die niet meer is geïnstalleerd.',

	'entity:delete:item' => 'Item',
	'entity:delete:item_not_found' => 'Item niet gevonden',
	'entity:delete:permission_denied' => 'U beschikt niet over de juiste rechten om dit item te verwijderen.',
	'entity:delete:success' => '%s is verwijderd.',
	'entity:delete:fail' => '%s kon niet worden verwijderd.',

	'entity:can_delete:invaliduser' => 'Kan canDelete() voor user_guid [%s] niet nakijken omdat de gebruiker niet bestaat.',

/**
 * Action gatekeeper
 */

	'actiongatekeeper:missingfields' => 'Het formulier mist __token en/of __ts veld(en)',
	'actiongatekeeper:tokeninvalid' => "Er was een probleem (token mismatch). Dit betekent waarschijnlijk dat de gebruikte pagina verlopen was. Probeer het nogmaals.",
	'actiongatekeeper:timeerror' => 'De gebruikte pagina is verlopen. Ververs en probeer het nogmaals.',
	'actiongatekeeper:pluginprevents' => 'Sorry. Het formulier kon niet worden verwerkt om onbekende reden.',
	'actiongatekeeper:uploadexceeded' => 'De totale grootte van de ge-uploade bestanden is meer dan is toegestaan door de site beheerder',
	'actiongatekeeper:crosssitelogin' => "Je mag niet inloggen vanaf een ander domein. Ga naar het juiste adres (url) en probeer het nogmaals.",

/**
 * Word blacklists
 */

	'word:blacklist' => 'en, het, dan, maar, hij, zijn, haar, hem, een, niet, ook, ongeveer, nu, dus, wel, toch, is, anders, omgekeerd, maar dus, in plaats daarvan, intussen, derhalve, dit, lijkt, wat, wie, wiens, wie dan ook, wie dan ook',

/**
 * Tag labels
 */

	'tag_names:tags' => 'Tags',

/**
 * Javascript
 */

	'js:security:token_refresh_failed' => 'Kan geen verbinding maken met %s. Je kunt problemen ervaren tijdens het opslaan van content.',
	'js:security:token_refreshed' => 'Verbinding met %s is hersteld!',
	'js:lightbox:current' => "afbeelding %s van %s",

/**
 * Miscellaneous
 */
	'elgg:powered' => "Aangedreven door Elgg",

/**
 * Languages according to ISO 639-1 (with a couple of exceptions)
 */

	"aa" => "Afar",
	"ab" => "Abkhazian",
	"af" => "Afrikaans",
	"am" => "Amharic",
	"ar" => "Arabic",
	"as" => "Assamese",
	"ay" => "Aymara",
	"az" => "Azerbaijani",
	"ba" => "Bashkir",
	"be" => "Byelorussian",
	"bg" => "Bulgarian",
	"bh" => "Bihari",
	"bi" => "Bislama",
	"bn" => "Bengali; Bangla",
	"bo" => "Tibetan",
	"br" => "Breton",
	"ca" => "Catalan",
	"cmn" => "Mandarijn Chinees", // ISO 639-3
	"co" => "Corsican",
	"cs" => "Czech",
	"cy" => "Welsh",
	"da" => "Danish",
	"de" => "Duits",
	"dz" => "Bhutani",
	"el" => "Greek",
	"en" => "Engels",
	"eo" => "Esperanto",
	"es" => "Spanish",
	"et" => "Estonian",
	"eu" => "Basque",
	"fa" => "Persian",
	"fi" => "Finnish",
	"fj" => "Fiji",
	"fo" => "Faeroese",
	"fr" => "Frans",
	"fy" => "Frisian",
	"ga" => "Irish",
	"gd" => "Scots / Gaelic",
	"gl" => "Galician",
	"gn" => "Guarani",
	"gu" => "Gujarati",
	"he" => "Hebrew",
	"ha" => "Hausa",
	"hi" => "Hindi",
	"hr" => "Croatian",
	"hu" => "Hungarian",
	"hy" => "Armenian",
	"ia" => "Interlingua",
	"id" => "Indonesian",
	"ie" => "Interlingue",
	"ik" => "Inupiak",
	//"in" => "Indonesian",
	"is" => "Icelandic",
	"it" => "Italian",
	"iu" => "Inuktitut",
	"iw" => "Hebrew (obsolete)",
	"ja" => "Japanese",
	"ji" => "Yiddish (obsolete)",
	"jw" => "Javanese",
	"ka" => "Georgian",
	"kk" => "Kazakh",
	"kl" => "Greenlandic",
	"km" => "Cambodian",
	"kn" => "Kannada",
	"ko" => "Korean",
	"ks" => "Kashmiri",
	"ku" => "Kurdish",
	"ky" => "Kirghiz",
	"la" => "Latin",
	"ln" => "Lingala",
	"lo" => "Laothian",
	"lt" => "Lithuanian",
	"lv" => "Latvian/Lettish",
	"mg" => "Malagasy",
	"mi" => "Maori",
	"mk" => "Macedonian",
	"ml" => "Malayalam",
	"mn" => "Mongolian",
	"mo" => "Moldavian",
	"mr" => "Marathi",
	"ms" => "Malay",
	"mt" => "Maltese",
	"my" => "Burmese",
	"na" => "Nauru",
	"ne" => "Nepali",
	"nl" => "Nederlands",
	"no" => "Norwegian",
	"oc" => "Occitan",
	"om" => "(Afan) Oromo",
	"or" => "Oriya",
	"pa" => "Punjabi",
	"pl" => "Polish",
	"ps" => "Pashto / Pushto",
	"pt" => "Portuguese",
	"pt_br" => 'Braziliaans Portugees',
	"qu" => "Quechua",
	"rm" => "Rhaeto-Romance",
	"rn" => "Kirundi",
	"ro" => "Romanian",
	"ru" => "Russian",
	"rw" => "Kinyarwanda",
	"sa" => "Sanskrit",
	"sd" => "Sindhi",
	"sg" => "Sangro",
	"sh" => "Serbo-Croatian",
	"si" => "Singhalese",
	"sk" => "Slovak",
	"sl" => "Slovenian",
	"sm" => "Samoan",
	"sn" => "Shona",
	"so" => "Somali",
	"sq" => "Albanian",
	"sr" => "Serbian",
	"ss" => "Siswati",
	"st" => "Sesotho",
	"su" => "Sundanese",
	"sv" => "Swedish",
	"sw" => "Swahili",
	"ta" => "Tamil",
	"te" => "Tegulu",
	"tg" => "Tajik",
	"th" => "Thai",
	"ti" => "Tigrinya",
	"tk" => "Turkmen",
	"tl" => "Tagalog",
	"tn" => "Setswana",
	"to" => "Tonga",
	"tr" => "Turkish",
	"ts" => "Tsonga",
	"tt" => "Tatar",
	"tw" => "Twi",
	"ug" => "Uigur",
	"uk" => "Ukrainian",
	"ur" => "Urdu",
	"uz" => "Uzbek",
	"vi" => "Vietnamese",
	"vo" => "Volapuk",
	"wo" => "Wolof",
	"xh" => "Xhosa",
	//"y" => "Yiddish",
	"yi" => "Yiddish",
	"yo" => "Yoruba",
	"za" => "Zuang",
	"zh" => "Chinese",
	"zu" => "Zulu",

	"field:required" => 'Vereist',

);<|MERGE_RESOLUTION|>--- conflicted
+++ resolved
@@ -545,11 +545,11 @@
 'Welkom in Elgg! Op dit moment kijk je naar het beheerdersdashboard. Dit is makkelijk om te zien wat er op je site gebeurt.',
 
 	'admin:widget:admin_welcome:admin_overview' =>
-"Navigatie door het beheerders gedeelte is mogelijk via de menu's aan e rechterkant. Het is opgedeeld in drie secties:
-<dl>
-<dt>Beheer</dt><dd>Dagelijkse taken zoals de controle op gemelde inhoud, het controleren wie er online is, en bekijken van statistieken.</dd>
-<dt>Configureer</dt><dd>Gelegenheid taken, zoals het instellen van de naam van de site of het activeren van een plugin.</dd>
-<dt>Ontwikkel</dt><dd>Voor ontwikkelaars die plugin maken of themes ontwikkelen. (Vereist een ontwikkelaars plugin.)</dd>
+"Navigatie door het beheerders gedeelte is mogelijk via de menu's aan e rechterkant. Het is opgedeeld in drie secties:
+<dl>
+<dt>Beheer</dt><dd>Dagelijkse taken zoals de controle op gemelde inhoud, het controleren wie er online is, en bekijken van statistieken.</dd>
+<dt>Configureer</dt><dd>Gelegenheid taken, zoals het instellen van de naam van de site of het activeren van een plugin.</dd>
+<dt>Ontwikkel</dt><dd>Voor ontwikkelaars die plugin maken of themes ontwikkelen. (Vereist een ontwikkelaars plugin.)</dd>
 </dl>",
 
 	// argh, this is ugly
@@ -970,17 +970,17 @@
  */
 
 	'useradd:subject' => 'Gebruikersaccount aangemaakt',
-	'useradd:body' => '%s,
-
-Een gebruikers account is voor jou aangemaakt op %s. Om je aan te melden, klikt hier:
-
-%s
-
-En meld je aan met de volgende gegevens:
-
-Gebruikersnaam: %s
-Wachtwoord: %s
-
+	'useradd:body' => '%s,
+
+Een gebruikers account is voor jou aangemaakt op %s. Om je aan te melden, klikt hier:
+
+%s
+
+En meld je aan met de volgende gegevens:
+
+Gebruikersnaam: %s
+Wachtwoord: %s
+
 Als je bent aangemeld raden we je aan om je wachtwoord direct te wijzigen.',
 
 /**
@@ -1043,7 +1043,6 @@
 	'date:month:short:11' => '%s Nov',
 	'date:month:short:12' => '%s Dec',
 
-<<<<<<< HEAD
 	'date:weekday:0' => 'Zondag',
 	'date:weekday:1' => 'Maandag',
 	'date:weekday:2' => 'Dinsdag',
@@ -1060,16 +1059,6 @@
 	'date:weekday:short:5' => 'Vr',
 	'date:weekday:short:6' => 'Za',
 
-=======
-	'date:weekday:0' => 'zondag',
-	'date:weekday:1' => 'maandag',
-	'date:weekday:2' => 'dinsdag',
-	'date:weekday:3' => 'woensdag',
-	'date:weekday:4' => 'donderdag',
-	'date:weekday:5' => 'vrijdag',
-	'date:weekday:6' => 'zaterdag',
-	
->>>>>>> aa1cb040
 	'interval:minute' => 'Elke minuut',
 	'interval:fiveminute' => 'Elke vijf minuten',
 	'interval:fifteenmin' => 'Elke vijftien minuten',
@@ -1221,8 +1210,8 @@
 Je wachtwoord is gewijzigd.",
 
 	'email:resetpassword:subject' => "Wachtwoord reset!",
-	'email:resetpassword:body' => "Beste %s,
-
+	'email:resetpassword:body' => "Beste %s,
+
 Je wachtwoord is gereset naar: %s",
 
 	'email:changereq:subject' => "Aanvraag om het wachtwoord te wijzigen.",
