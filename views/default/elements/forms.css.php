/* <style> /**/
/**
 * CSS form/input elements
 */

/* ***************************************
	Form Elements
*************************************** */
fieldset > div, .elgg-field {
	margin-bottom: 15px;
}
fieldset > div:last-child {
	margin-bottom: 0;
}
.elgg-form-alt > fieldset > .elgg-foot {
	border-top: 1px solid #DCDCDC;
	padding: 10px 0;
}
label, .elgg-field-label {
	font-weight: bold;
	color: #333;
	font-size: 110%;
}
.elgg-field-label {
	display: block;
}
label.elgg-state-disabled, .elgg-field-label.elgg-state-disabled {
	opacity: 0.6;
}
.elgg-required-indicator {
	font-size: 110%;
	font-weight: bold;
	color: #C24000;
	display: inline;
	padding: 0 5px;
}
input, textarea {
	border: 1px solid #DCDCDC;
	color: #666;
	font: 100% Arial, Helvetica, sans-serif;
	padding: 7px 6px;
	width: 100%;
	border-radius: 3px;
	box-sizing: border-box;
}
input[type=email]:focus,
input[type=password]:focus,
input[type=text]:focus,
input[type=number]:focus,
input[type=url]:focus,
textarea:focus {
	border: solid 1px #C2C2C2;
	background: #F0F0F0;
	/* We remove outlines from specific input types so we can leave the browser
	   defaults (like glows) for everything else */
	outline: 0 none;
}
.elgg-longtext-control {
	float: right;
	margin-left: 14px;
	font-size: 80%;
	cursor: pointer;
}
.elgg-input-access {
	margin: 5px 0 0 0;
}

input[type="checkbox"],
input[type="radio"] {
	margin: 0 3px 0 0;
	padding: 0;
	border: none;
	width: auto;
}
input[type="number"] {
	-moz-appearance: textfield;
}
.elgg-input-checkbox + label,
.elgg-input-checkbox + .elgg-field-label {
	display: inline-block;
}
.elgg-input-checkboxes.elgg-horizontal li,
.elgg-input-radios.elgg-horizontal li {
	display: inline;
	padding-right: 10px;
}
<?php
echo elgg_view('elements/misc/checkbox_switch.css');
?>

<<<<<<< HEAD
select {
	max-width: 100%;
	padding: 4px;
}
.elgg-form-account {
	margin-bottom: 15px;
}
=======
.elgg-input-radios label {
	font-weight: normal;
	font-size: 100%;
}

.elgg-input-checkboxes label {
	font-weight: normal;
	font-size: 100%;
}

>>>>>>> cdb6bb72
.elgg-form-login, .elgg-form-account {
	max-width: 475px;
	margin: 0 auto;
}

.elgg-fieldset-has-legend {
	border: 1px solid #dedede;
	padding: 10px;
}

.elgg-fieldset-horizontal .elgg-field {
	display: inline-block;
	margin: 0 10px 0 0;
}

.elgg-fieldset-horizontal.elgg-justify-right .elgg-field {
	margin: 0 0 0 10px;
}

.elgg-fieldset-horizontal.elgg-justify-center .elgg-field {
	margin: 0 5px;
}

/* ***************************************
	AUTOCOMPLETE
*************************************** */
<?php //autocomplete will expand to fullscreen without max-width ?>
.ui-autocomplete {
	position: absolute;
	cursor: default;
	z-index: 10000;
}
.elgg-autocomplete-item .elgg-body {
	max-width: 600px;
}
.ui-autocomplete {
	background-color: #FFF;
	border: 1px solid #DCDCDC;
	overflow: hidden;
	border-radius: 3px;
}
.ui-autocomplete .ui-menu-item {
	padding: 0px 4px;
	border-radius: 3px;
}
.ui-autocomplete .ui-menu-item:hover {
	background-color: #EEE;
}
.ui-autocomplete a:hover {
	text-decoration: none;
	color: #5097CF;
}
.ui-autocomplete a.ui-state-hover {
	background-color: #EEE;
	display: block;
}
.ui-helper-hidden-accessible {
	border: 0;
	clip: rect(0 0 0 0);
	height: 1px;
	margin: -1px;
	overflow: hidden;
	padding: 0;
	position: absolute;
	width: 1px;
}

/* ***************************************
	USER PICKER
*************************************** */
.elgg-user-picker-list > li:first-child {
	border-top: 1px solid #ccc;
	margin-top: 5px;
}
.elgg-user-picker-list > li {
	padding: 0 10px;
	border-bottom: 1px solid #ccc;
}
.elgg-user-picker.elgg-state-disabled > input,
.elgg-user-picker.elgg-state-disabled > label {
	display: none;
}
.elgg-user-picker-remove {
	cursor: pointer;
}

/* ***************************************
	DATE PICKER
**************************************** */
.ui-datepicker {
	display: none;

	margin-top: 3px;
	background-color: #FFF;
	border: 1px solid #0054A7;
	border-radius: 3px;
	overflow: hidden;
	box-shadow: 4px 4px 4px rgba(0, 0, 0, 0.5);
}
.ui-datepicker-inline {
	box-shadow: none;
	max-width: 225px;
}

.ui-datepicker-header {
	position: relative;
	background: #5097CF;
	color: #FFF;
	padding: 2px 0;
	border-bottom: 1px solid #0054A7;
}
.ui-datepicker-header a {
	color: #FFF;
}
.ui-datepicker-prev, .ui-datepicker-next {
	position: absolute;
	top: 3px;
	cursor: pointer;
	border: 1px solid #fff;
	border-radius: 3px;
	padding: 1px 7px;
}
.ui-datepicker-prev:hover,
.ui-datepicker-next:hover {
	text-decoration: none;
}
.ui-datepicker-prev {
	left: 3px;
}
.ui-datepicker-next {
	right: 3px;
}
.ui-datepicker-title {
	line-height: 1.8em;
	margin: 0 30px;
	text-align: center;
	font-weight: bold;
}
.ui-datepicker-calendar {
	margin: 4px;
}
.ui-datepicker th {
	color: #0054A7;
	border: none;
	font-weight: bold;
	padding: 5px 6px;
	text-align: center;
}
.ui-datepicker td {
	padding: 1px;
}
.ui-datepicker td span, .ui-datepicker td a {
	display: block;
	padding: 2px;
	line-height: 1.2em;
	text-align: right;
	text-decoration: none;
}
.ui-datepicker-calendar .ui-state-default {
	border: 1px solid #DCDCDC;
	color: #5097CF;;
	background: #FAFAFA;
}
.ui-datepicker-calendar .ui-state-hover {
	border: 1px solid #AAA;
	color: #0054A7;
	background: #EEE;
}
.ui-datepicker-calendar .ui-state-active,
.ui-datepicker-calendar .ui-state-active.ui-state-hover {
	font-weight: bold;
	border: 1px solid #0054A7;
	color: #0054A7;
	background: #E4ECF5;
}

/* ***************************************
	MISC
*****************************************/
.elgg-sidebar input[type=text],
.elgg-sidebar input[type=number],
.elgg-sidebar input[type=password] {
	box-shadow: inset 0 2px 6px rgba(0, 0, 0, 0.1);
}<|MERGE_RESOLUTION|>--- conflicted
+++ resolved
@@ -88,7 +88,6 @@
 echo elgg_view('elements/misc/checkbox_switch.css');
 ?>
 
-<<<<<<< HEAD
 select {
 	max-width: 100%;
 	padding: 4px;
@@ -96,7 +95,6 @@
 .elgg-form-account {
 	margin-bottom: 15px;
 }
-=======
 .elgg-input-radios label {
 	font-weight: normal;
 	font-size: 100%;
@@ -107,7 +105,6 @@
 	font-size: 100%;
 }
 
->>>>>>> cdb6bb72
 .elgg-form-login, .elgg-form-account {
 	max-width: 475px;
 	margin: 0 auto;
@@ -150,7 +147,7 @@
 	border-radius: 3px;
 }
 .ui-autocomplete .ui-menu-item {
-	padding: 0px 4px;
+	padding: 0 4px;
 	border-radius: 3px;
 }
 .ui-autocomplete .ui-menu-item:hover {
