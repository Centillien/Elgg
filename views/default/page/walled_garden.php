--- conflicted
+++ resolved
@@ -3,43 +3,24 @@
  * Walled garden page shell
  *
  * Used for the walled garden index page
+ *
+ * @uses $vars['body']
  */
 
-<<<<<<< HEAD
 $is_sticky_register = elgg_is_sticky_form('register');
 $wg_body_class = 'elgg-body-walledgarden';
+$inline_js = '';
 if ($is_sticky_register) {
 	$wg_body_class .= ' hidden';
-}
-
-// Set the content type
-header("Content-type: text/html; charset=UTF-8");
-?>
-<!DOCTYPE html>
-<html xmlns="http://www.w3.org/1999/xhtml" xml:lang="en" lang="en">
-<head>
-<?php echo elgg_view('page/elements/head', $vars); ?>
-</head>
-<body>
-<div class="elgg-page elgg-page-walledgarden">
-	<div class="elgg-page-messages">
-		<?php echo elgg_view('page/elements/messages', array('object' => $vars['sysmessages'])); ?>
-	</div>
-	<div class="<?php echo $wg_body_class; ?>">
-		<?php echo $vars['body']; ?>
-	</div>
-</div>
-<?php if ($is_sticky_register): ?>
+	$inline_js = <<<__JS
 <script type="text/javascript">
 elgg.register_hook_handler('init', 'system', function() {
 	$('.registration_link').trigger('click');
 });
 </script>
-<?php endif; ?>
-<?php echo elgg_view('page/elements/foot'); ?>
-</body>
-</html>
-=======
+__JS;
+}
+
 // render content before head so that JavaScript and CSS can be loaded. See #4032
 $messages = elgg_view('page/elements/messages', array('object' => $vars['sysmessages']));
 $content = $vars["body"];
@@ -49,7 +30,7 @@
 	<div class="elgg-page-messages">
 		$messages
 	</div>
-	<div class="elgg-body-walledgarden">
+	<div class="$wg_body_class">
 		$content
 	</div>
 </div>
@@ -57,7 +38,8 @@
 
 $body .= elgg_view('page/elements/foot');
 
+$body .= $inline_js;
+
 $head = elgg_view('page/elements/head', $vars);
 
-echo elgg_view("page/elements/html", array("head" => $head, "body" => $body));
->>>>>>> 2b7cfb0b
+echo elgg_view("page/elements/html", array("head" => $head, "body" => $body));