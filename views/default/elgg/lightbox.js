--- conflicted
+++ resolved
@@ -101,28 +101,27 @@
 						currentOpts.href = elgg.getSelectorFromUrlFragment(currentOpts.href);
 					}
 
-<<<<<<< HEAD
-					if (opts.photo || opts.inline || opts.iframe || opts.html) {
-						lightbox.open(opts);
+					if (currentOpts.photo || currentOpts.inline || currentOpts.iframe || currentOpts.html) {
+						lightbox.open(currentOpts);
 						return;
 					}
 						
-					var href = opts.href;
-					opts.href = false;
-					var data = opts.data;
-					opts.data = undefined;
+					href = currentOpts.href;
+					currentOpts.href = false;
+					var data = currentOpts.data;
+					currentOpts.data = undefined;
 					
 					// open lightbox without a href so we get a loader
-					lightbox.open(opts);
+					lightbox.open(currentOpts);
 					
 					require(['elgg/Ajax'], function(Ajax) {
 						var ajax = new Ajax(false);
 						ajax.path(href, {data: data}).done(function(output) {
-							opts.html = output;
-							lightbox.open(opts);
+							currentOpts.html = output;
+							lightbox.open(currentOpts);
 							
 							// clear data so next fetch will refresh contents
-							opts.html = undefined;
+							currentOpts.html = undefined;
 						});
 					});
 				});
@@ -132,9 +131,6 @@
 				.on('resize.lightbox', function() {
 					elgg.data.lightbox.reposition = $(window).height() > 600;
 					lightbox.resize();
-=======
-					lightbox.open(currentOpts);
->>>>>>> cdb6bb72
 				});
 		},
 
