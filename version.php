<?php
/**
 * Elgg version number.
 * This file defines the current version of the core Elgg code being used.
 * This is compared against the values stored in the database to determine
 * whether upgrades should be performed.
 *
 * @package Elgg
 * @subpackage Core
 */

// YYYYMMDD = Elgg Date
// XX = Interim incrementer
<<<<<<< HEAD
$version = 2011110700;

// Human-friendly version name
$release = '1.9.0-dev';
=======
$version = 2013012900;

// Human-friendly version name
$release = '1.8.13';
>>>>>>> 8d3a7ab1
<|MERGE_RESOLUTION|>--- conflicted
+++ resolved
@@ -11,14 +11,7 @@
 
 // YYYYMMDD = Elgg Date
 // XX = Interim incrementer
-<<<<<<< HEAD
-$version = 2011110700;
+$version = 2013012600;
 
 // Human-friendly version name
-$release = '1.9.0-dev';
-=======
-$version = 2013012900;
-
-// Human-friendly version name
-$release = '1.8.13';
->>>>>>> 8d3a7ab1
+$release = '1.9.0-dev';