--- conflicted
+++ resolved
@@ -1,10 +1,6 @@
 {
     "name": "elgg/elgg",
-<<<<<<< HEAD
     "version": "1.10.0-dev",
-=======
-    "version": "1.9.7",
->>>>>>> d026b160
     "description": "Elgg is an award-winning social networking engine, delivering the building blocks that enable businesses, schools, universities and associations to create their own fully-featured social networks and applications.",
     "license": "GPL-2.0",
     "type": "project",
@@ -33,14 +29,8 @@
         }
     },
     "require-dev": {
-<<<<<<< HEAD
         "phpunit/phpunit": "~4.1",
         "elgg/sniffs": "dev-master",
-        "squizlabs/php_codesniffer": "1.*"
-=======
-        "phpunit/phpunit": "4.1",
-        "elgg/sniffs": "dev-master",
         "squizlabs/php_codesniffer": "~1.5"
->>>>>>> d026b160
     }
 }