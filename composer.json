{
    "name": "elgg/elgg",
    "version": "2.0.2",
    "description": "Elgg is an award-winning social networking engine, delivering the building blocks that enable businesses, schools, universities and associations to create their own fully-featured social networks and applications.",
    "license": "GPL-2.0",
    "minimum-stability": "dev",
    "prefer-stable": true,
    "type": "project",
    "require": {
        "php": ">=5.5",
        "ext-pdo": "*",
        "ext-gd": "*",
        "ext-json": "*",
        "ext-xml": "*",
        "doctrine/dbal": "~2.5",
        "symfony/http-foundation": "~2.6",
        "mrclay/minify": "~2.0",
<<<<<<< HEAD
        "tedivm/stash": "~0.12",
=======
        "knplabs/gaufrette": "~0.1.0",
        "tedivm/stash": "0.14.*",
        "ircmaxell/password-compat": "~1.0",
>>>>>>> 58127a48
        "roave/security-advisories": "dev-master",
        "elgg/login_as": "~1.9",
        "zendframework/zend-mail": "~2.4",
        "league/flysystem": "~1.0",
        "bower-asset/jquery": "^2.1.4",
        "bower-asset/jquery-ui": "^1.11.4",
        "bower-asset/text": "^2.0.4",
        "bower-asset/requirejs": "^2.1.18",
        "bower-asset/jquery-form": "^3.51",
        "bower-asset/jquery-colorbox": "^1.5.14",
        "FortAwesome/Font-Awesome": "^4.3",
        "michelf/php-markdown": "^1.5.0",
        "league/flysystem-memory": "^1.0"
    },
    "scripts": {
        "pre-install-cmd": "php .scripts/check_global_requirements.php",
        "lint": [
            "phpcs --standard=vendor/elgg/sniffs/elgg.xml --warning-severity=0 --ignore=*/tests/*,*/upgrades/*,*/deprecated* engine/classes engine/lib",
            "composer validate"
        ],
        "test": "phpunit",
        "travis:install": [
            "composer self-update",
            "composer global require \"fxp/composer-asset-plugin:~1.1.1\"",
            "composer install --prefer-source"
        ],
        "travis:install-with-mysql": [
            "composer travis:install",
            "mysql -e 'create database elgg;'",
            "echo \"USE mysql; UPDATE user SET password=PASSWORD('password') WHERE user='root'; FLUSH PRIVILEGES;\" | mysql -u root",
            "mkdir \"${HOME}/elgg_data/\"",
            "php -f ./install/cli/travis_installer.php"
        ]
    },
    "suggest": {
        "ext-mbstring": "*"
    },
    "autoload": {
        "psr-0": {
            "": "engine/classes/"
        }
    },
    "autoload-dev": {
        "psr-0": {
            "": "engine/tests/phpunit/"
        }
    },
    "require-dev": {
        "phpunit/phpunit": "~4.1",
        "elgg/sniffs": "dev-master",
        "squizlabs/php_codesniffer": "~1.5",
        "simpletest/simpletest": "~1.1",
        "phpdocumentor/reflection-docblock": "~2.0"
    }
}<|MERGE_RESOLUTION|>--- conflicted
+++ resolved
@@ -15,13 +15,7 @@
         "doctrine/dbal": "~2.5",
         "symfony/http-foundation": "~2.6",
         "mrclay/minify": "~2.0",
-<<<<<<< HEAD
-        "tedivm/stash": "~0.12",
-=======
-        "knplabs/gaufrette": "~0.1.0",
         "tedivm/stash": "0.14.*",
-        "ircmaxell/password-compat": "~1.0",
->>>>>>> 58127a48
         "roave/security-advisories": "dev-master",
         "elgg/login_as": "~1.9",
         "zendframework/zend-mail": "~2.4",
