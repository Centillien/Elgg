{
    "name": "elgg/elgg",
    "version": "1.9.0-rc.3",
    "description": "Elgg is an award-winning social networking engine, delivering the building blocks that enable businesses, schools, universities and associations to create their own fully-featured social networks and applications.",
    "license": "GPL-2.0",
    "type": "project",
<<<<<<< HEAD
    "require": {
        "php": ">=5.3.3"
=======
    "require-dev": {
        "phpunit/phpunit": "4.1"
>>>>>>> b195f932
    }
}<|MERGE_RESOLUTION|>--- conflicted
+++ resolved
@@ -4,12 +4,10 @@
     "description": "Elgg is an award-winning social networking engine, delivering the building blocks that enable businesses, schools, universities and associations to create their own fully-featured social networks and applications.",
     "license": "GPL-2.0",
     "type": "project",
-<<<<<<< HEAD
     "require": {
         "php": ">=5.3.3"
-=======
+    },
     "require-dev": {
         "phpunit/phpunit": "4.1"
->>>>>>> b195f932
     }
 }